import {
  Transaction,
  RawTransaction,
  TransactionHash,
  UnspentTransactionOutput,
} from "../src/bitcoin"
import bcoin from "bcoin"
import { MockBitcoinClient } from "./utils/mock-bitcoin-client"
import {
  walletPrivateKey,
  walletPublicKey,
  singleP2PKHRedemptionWithWitnessChange,
  singleP2WPKHRedemptionWithWitnessChange,
  singleP2SHRedemptionWithWitnessChange,
  singleP2WSHRedemptionWithWitnessChange,
  multipleRedemptionsWithWitnessChange,
  multipleRedemptionsWithoutChange,
  singleP2SHRedemptionWithNonWitnessChange,
  redemptionProof,
  p2pkhWalletAddress,
  p2wpkhWalletAddress,
  RedemptionTestData,
  findWalletForRedemptionData,
} from "./data/redemption"
import {
  assembleRedemptionTransaction,
  findWalletForRedemption,
  getRedemptionRequest,
  RedemptionRequest,
  requestRedemption,
  submitRedemptionProof,
  submitRedemptionTransaction,
} from "../src/redemption"
import { MockBridge } from "./utils/mock-bridge"
import * as chai from "chai"
import chaiAsPromised from "chai-as-promised"
import { expect } from "chai"
import { BigNumberish, BigNumber } from "ethers"
<<<<<<< HEAD
import { BitcoinNetwork } from "../src/bitcoin-network"
import { Wallet } from "../src/wallet"
=======
import { MockTBTCToken } from "./utils/mock-tbtc-token"
>>>>>>> f5f300b8

chai.use(chaiAsPromised)

describe("Redemption", () => {
  describe("requestRedemption", () => {
    const data: RedemptionTestData = singleP2PKHRedemptionWithWitnessChange
    const mainUtxo = data.mainUtxo
    const redeemerOutputScript =
      data.pendingRedemptions[0].pendingRedemption.redeemerOutputScript
    const amount = data.pendingRedemptions[0].pendingRedemption.requestedAmount
    const token: MockTBTCToken = new MockTBTCToken()

    beforeEach(async () => {
      bcoin.set("testnet")

      await requestRedemption(
        walletPublicKey,
        mainUtxo,
        redeemerOutputScript,
        amount,
        token
      )
    })

    it("should submit redemption proof with correct arguments", () => {
      const tokenLog = token.requestRedemptionLog

      expect(tokenLog.length).to.equal(1)
      expect(tokenLog[0]).to.deep.equal({
        walletPublicKey,
        mainUtxo,
        redeemerOutputScript,
        amount,
      })
    })
  })

  describe("submitRedemptionTransaction", () => {
    let bitcoinClient: MockBitcoinClient
    let bridge: MockBridge

    beforeEach(async () => {
      bcoin.set("testnet")
      bitcoinClient = new MockBitcoinClient()
      bridge = new MockBridge()
    })

    context("when there are redemption requests provided", () => {
      context(
        "when all redeemer output scripts identify pending redemptions",
        () => {
          context("when there is a change created", () => {
            context("when the change output is P2WPKH", () => {
              context("when there is a single redeemer", () => {
                context(
                  "when the redeemer output script is derived from a P2PKH address",
                  () => {
                    const data: RedemptionTestData =
                      singleP2PKHRedemptionWithWitnessChange

                    let transactionHash: TransactionHash
                    let newMainUtxo: UnspentTransactionOutput | undefined

                    beforeEach(async () => {
                      ;({ transactionHash, newMainUtxo } =
                        await runRedemptionScenario(
                          walletPrivateKey,
                          bitcoinClient,
                          bridge,
                          data
                        ))
                    })

                    it("should broadcast redemption transaction with proper structure", () => {
                      expect(bitcoinClient.broadcastLog.length).to.be.equal(1)
                      expect(bitcoinClient.broadcastLog[0]).to.be.eql(
                        data.expectedRedemption.transaction
                      )
                    })

                    it("should return the proper transaction hash", async () => {
                      expect(transactionHash).to.be.deep.equal(
                        data.expectedRedemption.transactionHash
                      )
                    })

                    it("should return the proper new main UTXO", () => {
                      const expectedNewMainUtxo = {
                        transactionHash:
                          data.expectedRedemption.transactionHash,
                        outputIndex: 1,
                        value: BigNumber.from(1472680),
                      }

                      expect(newMainUtxo).to.be.eql(expectedNewMainUtxo)
                    })
                  }
                )

                context(
                  "when the redeemer output script is derived from a P2WPKH address",
                  () => {
                    const data: RedemptionTestData =
                      singleP2WPKHRedemptionWithWitnessChange

                    let transactionHash: TransactionHash
                    let newMainUtxo: UnspentTransactionOutput | undefined

                    beforeEach(async () => {
                      ;({ transactionHash, newMainUtxo } =
                        await runRedemptionScenario(
                          walletPrivateKey,
                          bitcoinClient,
                          bridge,
                          data
                        ))
                    })

                    it("should broadcast redemption transaction with proper structure", () => {
                      expect(bitcoinClient.broadcastLog.length).to.be.equal(1)
                      expect(bitcoinClient.broadcastLog[0]).to.be.eql(
                        data.expectedRedemption.transaction
                      )
                    })

                    it("should return the proper transaction hash", async () => {
                      expect(transactionHash).to.be.deep.equal(
                        data.expectedRedemption.transactionHash
                      )
                    })

                    it("should return the proper new main UTXO", () => {
                      const expectedNewMainUtxo = {
                        transactionHash:
                          data.expectedRedemption.transactionHash,
                        outputIndex: 1,
                        value: BigNumber.from(1458780),
                      }

                      expect(newMainUtxo).to.be.eql(expectedNewMainUtxo)
                    })
                  }
                )

                context(
                  "when the redeemer output script is derived from a P2SH address",
                  () => {
                    const data: RedemptionTestData =
                      singleP2SHRedemptionWithWitnessChange

                    let transactionHash: TransactionHash
                    let newMainUtxo: UnspentTransactionOutput | undefined

                    beforeEach(async () => {
                      ;({ transactionHash, newMainUtxo } =
                        await runRedemptionScenario(
                          walletPrivateKey,
                          bitcoinClient,
                          bridge,
                          data
                        ))
                    })

                    it("should broadcast redemption transaction with proper structure", () => {
                      expect(bitcoinClient.broadcastLog.length).to.be.equal(1)
                      expect(bitcoinClient.broadcastLog[0]).to.be.eql(
                        data.expectedRedemption.transaction
                      )
                    })

                    it("should return the proper transaction hash", async () => {
                      expect(transactionHash).to.be.deep.equal(
                        data.expectedRedemption.transactionHash
                      )
                    })

                    it("should return the proper new main UTXO", () => {
                      const expectedNewMainUtxo = {
                        transactionHash:
                          data.expectedRedemption.transactionHash,
                        outputIndex: 1,
                        value: BigNumber.from(1446580),
                      }

                      expect(newMainUtxo).to.be.eql(expectedNewMainUtxo)
                    })
                  }
                )

                context(
                  "when the redeemer output script is derived from a P2WSH address",
                  () => {
                    const data: RedemptionTestData =
                      singleP2WSHRedemptionWithWitnessChange

                    let transactionHash: TransactionHash
                    let newMainUtxo: UnspentTransactionOutput | undefined

                    beforeEach(async () => {
                      ;({ transactionHash, newMainUtxo } =
                        await runRedemptionScenario(
                          walletPrivateKey,
                          bitcoinClient,
                          bridge,
                          data
                        ))
                    })

                    it("should broadcast redemption transaction with proper structure", () => {
                      expect(bitcoinClient.broadcastLog.length).to.be.equal(1)
                      expect(bitcoinClient.broadcastLog[0]).to.be.eql(
                        data.expectedRedemption.transaction
                      )
                    })

                    it("should return the proper transaction hash", async () => {
                      expect(transactionHash).to.be.deep.equal(
                        data.expectedRedemption.transactionHash
                      )
                    })

                    it("should return the proper new main UTXO", () => {
                      const expectedNewMainUtxo = {
                        transactionHash:
                          data.expectedRedemption.transactionHash,
                        outputIndex: 1,
                        value: BigNumber.from(1429580),
                      }

                      expect(newMainUtxo).to.be.eql(expectedNewMainUtxo)
                    })
                  }
                )
              })

              context("when there are multiple redeemers", () => {
                const data: RedemptionTestData =
                  multipleRedemptionsWithWitnessChange

                let transactionHash: TransactionHash
                let newMainUtxo: UnspentTransactionOutput | undefined

                beforeEach(async () => {
                  ;({ transactionHash, newMainUtxo } =
                    await runRedemptionScenario(
                      walletPrivateKey,
                      bitcoinClient,
                      bridge,
                      data
                    ))
                })

                it("should broadcast redemption transaction with proper structure", () => {
                  expect(bitcoinClient.broadcastLog.length).to.be.equal(1)
                  expect(bitcoinClient.broadcastLog[0]).to.be.eql(
                    data.expectedRedemption.transaction
                  )
                })

                it("should return the proper transaction hash", async () => {
                  expect(transactionHash).to.be.deep.equal(
                    data.expectedRedemption.transactionHash
                  )
                })

                it("should return the proper new main UTXO", () => {
                  const expectedNewMainUtxo = {
                    transactionHash: data.expectedRedemption.transactionHash,
                    outputIndex: 4,
                    value: BigNumber.from(1375180),
                  }

                  expect(newMainUtxo).to.be.eql(expectedNewMainUtxo)
                })
              })
            })

            context("when the change output is P2PKH", () => {
              // The only difference between redemption transactions with P2PKH and
              // P2WPKH change is the output type.
              // Therefore only one test case was added for P2PKH transactions.
              const data: RedemptionTestData =
                singleP2SHRedemptionWithNonWitnessChange

              let transactionHash: TransactionHash
              let newMainUtxo: UnspentTransactionOutput | undefined

              beforeEach(async () => {
                ;({ transactionHash, newMainUtxo } =
                  await runRedemptionScenario(
                    walletPrivateKey,
                    bitcoinClient,
                    bridge,
                    data
                  ))
              })

              it("should broadcast redemption transaction with proper structure", () => {
                expect(bitcoinClient.broadcastLog.length).to.be.equal(1)
                expect(bitcoinClient.broadcastLog[0]).to.be.eql(
                  data.expectedRedemption.transaction
                )
              })

              it("should return the proper transaction hash", async () => {
                expect(transactionHash).to.be.deep.equal(
                  data.expectedRedemption.transactionHash
                )
              })

              it("should return the proper new main UTXO", () => {
                const expectedNewMainUtxo = {
                  transactionHash: data.expectedRedemption.transactionHash,
                  outputIndex: 1,
                  value: BigNumber.from(1364180),
                }

                expect(newMainUtxo).to.be.eql(expectedNewMainUtxo)
              })
            })
          })

          context("when there is no change UTXO created", () => {
            // Use test data with the treasury fees of all the redemption requests
            // set to 0. This is the only situation that the redemption transaction
            // will not contain the change output.
            const data: RedemptionTestData = multipleRedemptionsWithoutChange

            let transactionHash: TransactionHash
            let newMainUtxo: UnspentTransactionOutput | undefined

            beforeEach(async () => {
              ;({ transactionHash, newMainUtxo } = await runRedemptionScenario(
                walletPrivateKey,
                bitcoinClient,
                bridge,
                data
              ))
            })

            it("should broadcast redemption transaction with proper structure", () => {
              expect(bitcoinClient.broadcastLog.length).to.be.equal(1)
              expect(bitcoinClient.broadcastLog[0]).to.be.eql(
                data.expectedRedemption.transaction
              )
            })

            it("should return the proper transaction hash", async () => {
              expect(transactionHash).to.be.deep.equal(
                data.expectedRedemption.transactionHash
              )
            })

            it("should not return the new main UTXO", () => {
              expect(newMainUtxo).to.be.undefined
            })
          })
        }
      )

      context(
        "when not all redeemer output scripts identify pending redemptions",
        () => {
          const data: RedemptionTestData = multipleRedemptionsWithWitnessChange

          beforeEach(async () => {
            const rawTransactions = new Map<string, RawTransaction>()
            rawTransactions.set(data.mainUtxo.transactionHash.toString(), {
              transactionHex: data.mainUtxo.transactionHex,
            })
            bitcoinClient.rawTransactions = rawTransactions

            const pendingRedemptions = new Map<BigNumberish, RedemptionRequest>(
              data.pendingRedemptions.map((redemption) => [
                redemption.redemptionKey,
                redemption.pendingRedemption,
              ])
            )

            // Before setting the pending redemption map in the Bridge, delete
            // one element to simulate absence of that redemption
            pendingRedemptions.delete(data.pendingRedemptions[2].redemptionKey)
            bridge.setPendingRedemptions(pendingRedemptions)
          })

          it("should revert", async () => {
            const redeemerOutputScripts = data.pendingRedemptions.map(
              (redemption) => redemption.pendingRedemption.redeemerOutputScript
            )

            await expect(
              submitRedemptionTransaction(
                bitcoinClient,
                bridge,
                walletPrivateKey,
                data.mainUtxo,
                redeemerOutputScripts,
                data.witness
              )
            ).to.be.rejectedWith(
              "Provided redeemer output script and wallet public key do not identify a redemption request"
            )
          })
        }
      )
    })

    context("when there are no redemption requests provided", () => {
      const data: RedemptionTestData = singleP2WPKHRedemptionWithWitnessChange

      beforeEach(async () => {
        const rawTransactions = new Map<string, RawTransaction>()
        rawTransactions.set(data.mainUtxo.transactionHash.toString(), {
          transactionHex: data.mainUtxo.transactionHex,
        })
        bitcoinClient.rawTransactions = rawTransactions
      })

      it("should revert", async () => {
        await expect(
          submitRedemptionTransaction(
            bitcoinClient,
            bridge,
            walletPrivateKey,
            data.mainUtxo,
            [], // empty redeemer output script list
            data.witness
          )
        ).to.be.rejectedWith("There must be at least one request to redeem")
      })
    })
  })

  describe("assembleRedemptionTransaction", () => {
    context("when there are redemption requests provided", () => {
      context("when there is a change UTXO created", () => {
        describe("when the change output is P2WPKH", () => {
          context("when there is a single redeemer", () => {
            context(
              "when the redeemer output script is derived from a P2PKH address",
              () => {
                const data: RedemptionTestData =
                  singleP2PKHRedemptionWithWitnessChange

                let transactionHash: TransactionHash
                let newMainUtxo: UnspentTransactionOutput | undefined
                let transaction: RawTransaction

                beforeEach(async () => {
                  const redemptionRequests = data.pendingRedemptions.map(
                    (redemption) => redemption.pendingRedemption
                  )

                  ;({
                    transactionHash,
                    newMainUtxo,
                    rawTransaction: transaction,
                  } = await assembleRedemptionTransaction(
                    walletPrivateKey,
                    data.mainUtxo,
                    redemptionRequests,
                    data.witness
                  ))
                })

                it("should return transaction with proper structure", async () => {
                  // Compare HEXes.
                  expect(transaction).to.be.eql(
                    data.expectedRedemption.transaction
                  )

                  // Convert raw transaction to JSON to make detailed comparison.
                  const buffer = Buffer.from(transaction.transactionHex, "hex")
                  const txJSON = bcoin.TX.fromRaw(buffer).getJSON("testnet")

                  expect(txJSON.hash).to.be.equal(
                    data.expectedRedemption.transactionHash.toString()
                  )
                  expect(txJSON.version).to.be.equal(1)

                  // Validate inputs.
                  expect(txJSON.inputs.length).to.be.equal(1)

                  const input = txJSON.inputs[0]

                  expect(input.prevout.hash).to.be.equal(
                    data.mainUtxo.transactionHash.toString()
                  )
                  expect(input.prevout.index).to.be.equal(
                    data.mainUtxo.outputIndex
                  )
                  // Transaction should be signed but this is SegWit input so the `script`
                  // field should be empty and the `witness` field should be filled instead.
                  expect(input.script.length).to.be.equal(0)
                  expect(input.witness.length).to.be.greaterThan(0)
                  expect(input.address).to.be.equal(p2wpkhWalletAddress)

                  // Validate outputs.
                  expect(txJSON.outputs.length).to.be.equal(2)

                  const p2pkhOutput = txJSON.outputs[0]
                  const changeOutput = txJSON.outputs[1]

                  // P2PKH output
                  // The output value should be `requestedAmount` - `txFee` - `treasuryFee`
                  // which is 10000 - 1600 - 1000 = 7400
                  expect(p2pkhOutput.value).to.be.equal(7400)
                  // The output script should correspond to:
                  // OP_DUP OP_HASH160 0x14 0x4130879211c54df460e484ddf9aac009cb38ee74
                  // OP_EQUALVERIFY OP_CHECKSIG
                  expect(p2pkhOutput.script).to.be.equal(
                    "76a9144130879211c54df460e484ddf9aac009cb38ee7488ac"
                  )
                  // The output address should be P2PKH
                  expect(p2pkhOutput.address).to.be.equal(
                    "mmTeMR8RKu6QzMGTG4ipA71uewm3EuJng5"
                  )

                  // P2WPKH output (change)
                  // The value of fee should be the fee share of the (only) redeem output
                  // which is 1600
                  // The output value should be main UTXO input value - fee - the
                  // value of the output, which is 1472680 = 1481680 - 1600 - 7400
                  expect(changeOutput.value).to.be.equal(1472680)
                  // The output script should correspond to:
                  // OP_0 0x14 0x8db50eb52063ea9d98b3eac91489a90f738986f6
                  expect(changeOutput.script).to.be.equal(
                    "00148db50eb52063ea9d98b3eac91489a90f738986f6"
                  )
                  // The change output address should be the P2WPKH address of the wallet
                  expect(changeOutput.address).to.be.equal(p2wpkhWalletAddress)
                })

                it("should return the proper transaction hash", async () => {
                  expect(transactionHash).to.be.deep.equal(
                    data.expectedRedemption.transactionHash
                  )
                })

                it("should return the proper new main UTXO", () => {
                  const expectedNewMainUtxo = {
                    transactionHash: data.expectedRedemption.transactionHash,
                    outputIndex: 1,
                    value: BigNumber.from(1472680),
                  }

                  expect(newMainUtxo).to.be.eql(expectedNewMainUtxo)
                })
              }
            )

            context(
              "when the redeemer output script is derived from a P2WPKH address",
              () => {
                const data: RedemptionTestData =
                  singleP2WPKHRedemptionWithWitnessChange

                let transactionHash: TransactionHash
                let newMainUtxo: UnspentTransactionOutput | undefined
                let transaction: RawTransaction

                beforeEach(async () => {
                  const redemptionRequests = data.pendingRedemptions.map(
                    (redemption) => redemption.pendingRedemption
                  )

                  ;({
                    transactionHash,
                    newMainUtxo,
                    rawTransaction: transaction,
                  } = await assembleRedemptionTransaction(
                    walletPrivateKey,
                    data.mainUtxo,
                    redemptionRequests,
                    data.witness
                  ))
                })

                it("should return transaction with proper structure", async () => {
                  // Compare HEXes.
                  expect(transaction).to.be.eql(
                    data.expectedRedemption.transaction
                  )

                  // Convert raw transaction to JSON to make detailed comparison.
                  const buffer = Buffer.from(transaction.transactionHex, "hex")
                  const txJSON = bcoin.TX.fromRaw(buffer).getJSON("testnet")

                  expect(txJSON.hash).to.be.equal(
                    data.expectedRedemption.transactionHash.toString()
                  )
                  expect(txJSON.version).to.be.equal(1)

                  // Validate inputs.
                  expect(txJSON.inputs.length).to.be.equal(1)

                  const input = txJSON.inputs[0]

                  expect(input.prevout.hash).to.be.equal(
                    data.mainUtxo.transactionHash.toString()
                  )
                  expect(input.prevout.index).to.be.equal(
                    data.mainUtxo.outputIndex
                  )
                  // Transaction should be signed but this is SegWit input so the `script`
                  // field should be empty and the `witness` field should be filled instead.
                  expect(input.script.length).to.be.equal(0)
                  expect(input.witness.length).to.be.greaterThan(0)
                  expect(input.address).to.be.equal(p2wpkhWalletAddress)

                  // Validate outputs.
                  expect(txJSON.outputs.length).to.be.equal(2)

                  const p2wpkhOutput = txJSON.outputs[0]
                  const changeOutput = txJSON.outputs[1]

                  // P2WPKH output
                  // The output value should be `requestedAmount` - `txFee` - `treasuryFee`
                  // which is 15000 - 1700 - 1100 = 12200
                  expect(p2wpkhOutput.value).to.be.equal(12200)
                  // The output script should correspond to:
                  // OP_0 0x14 0x4130879211c54df460e484ddf9aac009cb38ee74
                  expect(p2wpkhOutput.script).to.be.equal(
                    "00144130879211c54df460e484ddf9aac009cb38ee74"
                  )
                  // The output address should be P2WPKH
                  expect(p2wpkhOutput.address).to.be.equal(
                    "tb1qgycg0ys3c4xlgc8ysnwln2kqp89n3mn5ts7z3l"
                  )

                  // P2WPKH output (change)
                  // The value of fee should be the fee share of the (only) redeem output
                  // which is 1700
                  // The output value should be main UTXO input value - fee - the
                  // value of the output, which is 1458780 = 1472680 - 1700 - 12200
                  expect(changeOutput.value).to.be.equal(1458780)
                  // The output script should correspond to:
                  // OP_0 0x14 0x8db50eb52063ea9d98b3eac91489a90f738986f6
                  expect(changeOutput.script).to.be.equal(
                    "00148db50eb52063ea9d98b3eac91489a90f738986f6"
                  )
                  // The change output address should be the P2WPKH address of the wallet
                  expect(changeOutput.address).to.be.equal(p2wpkhWalletAddress)
                })

                it("should return the proper transaction hash", async () => {
                  expect(transactionHash).to.be.deep.equal(
                    data.expectedRedemption.transactionHash
                  )
                })

                it("should return the proper new main UTXO", () => {
                  const expectedNewMainUtxo = {
                    transactionHash: data.expectedRedemption.transactionHash,
                    outputIndex: 1,
                    value: BigNumber.from(1458780),
                  }

                  expect(newMainUtxo).to.be.eql(expectedNewMainUtxo)
                })
              }
            )

            context(
              "when the redeemer output script is derived from a P2SH address",
              () => {
                const data: RedemptionTestData =
                  singleP2SHRedemptionWithWitnessChange

                let transactionHash: TransactionHash
                let newMainUtxo: UnspentTransactionOutput | undefined
                let transaction: RawTransaction

                beforeEach(async () => {
                  const redemptionRequests = data.pendingRedemptions.map(
                    (redemption) => redemption.pendingRedemption
                  )

                  ;({
                    transactionHash,
                    newMainUtxo,
                    rawTransaction: transaction,
                  } = await assembleRedemptionTransaction(
                    walletPrivateKey,
                    data.mainUtxo,
                    redemptionRequests,
                    data.witness
                  ))
                })

                it("should return transaction with proper structure", async () => {
                  // Compare HEXes.
                  expect(transaction).to.be.eql(
                    data.expectedRedemption.transaction
                  )

                  // Convert raw transaction to JSON to make detailed comparison.
                  const buffer = Buffer.from(transaction.transactionHex, "hex")
                  const txJSON = bcoin.TX.fromRaw(buffer).getJSON("testnet")

                  expect(txJSON.hash).to.be.equal(
                    data.expectedRedemption.transactionHash.toString()
                  )
                  expect(txJSON.version).to.be.equal(1)

                  // Validate inputs.
                  expect(txJSON.inputs.length).to.be.equal(1)

                  const input = txJSON.inputs[0]

                  expect(input.prevout.hash).to.be.equal(
                    data.mainUtxo.transactionHash.toString()
                  )
                  expect(input.prevout.index).to.be.equal(
                    data.mainUtxo.outputIndex
                  )
                  // Transaction should be signed but this is SegWit input so the `script`
                  // field should be empty and the `witness` field should be filled instead.
                  expect(input.script.length).to.be.equal(0)
                  expect(input.witness.length).to.be.greaterThan(0)
                  expect(input.address).to.be.equal(p2wpkhWalletAddress)

                  // Validate outputs.
                  expect(txJSON.outputs.length).to.be.equal(2)

                  const p2shOutput = txJSON.outputs[0]
                  const changeOutput = txJSON.outputs[1]

                  // P2SH output
                  // The output value should be `requestedAmount` - `txFee` - `treasuryFee`
                  // which is 13000 - 1700 - 800 = 10500
                  expect(p2shOutput.value).to.be.equal(10500)
                  // The output script should correspond to:
                  // OP_HASH160 0x14 0x3ec459d0f3c29286ae5df5fcc421e2786024277e OP_EQUAL
                  expect(p2shOutput.script).to.be.equal(
                    "a9143ec459d0f3c29286ae5df5fcc421e2786024277e87"
                  )
                  // The output address should be P2SH
                  expect(p2shOutput.address).to.be.equal(
                    "2Mxy76sc1qAxiJ1fXMXDXqHvVcPLh6Lf12C"
                  )

                  // P2WPKH output (change)
                  // The value of fee should be the fee share of the (only) redeem output
                  // which is 1700
                  // The output value should be main UTXO input value - fee - the
                  // value of the output, which is 1446580 = 1458780 - 1700 - 10500
                  expect(changeOutput.value).to.be.equal(1446580)
                  // The output script should correspond to:
                  // OP_0 0x14 0x8db50eb52063ea9d98b3eac91489a90f738986f6
                  expect(changeOutput.script).to.be.equal(
                    "00148db50eb52063ea9d98b3eac91489a90f738986f6"
                  )
                  // The change output address should be the P2WPKH address of the wallet
                  expect(changeOutput.address).to.be.equal(p2wpkhWalletAddress)
                })

                it("should return the proper transaction hash", async () => {
                  expect(transactionHash).to.be.deep.equal(
                    data.expectedRedemption.transactionHash
                  )
                })

                it("should return the proper new main UTXO", () => {
                  const expectedNewMainUtxo = {
                    transactionHash: data.expectedRedemption.transactionHash,
                    outputIndex: 1,
                    value: BigNumber.from(1446580),
                  }

                  expect(newMainUtxo).to.be.eql(expectedNewMainUtxo)
                })
              }
            )

            context(
              "when the redeemer output script is derived from a P2WSH address",
              () => {
                const data: RedemptionTestData =
                  singleP2WSHRedemptionWithWitnessChange

                let transactionHash: TransactionHash
                let newMainUtxo: UnspentTransactionOutput | undefined
                let transaction: RawTransaction

                beforeEach(async () => {
                  const redemptionRequests = data.pendingRedemptions.map(
                    (redemption) => redemption.pendingRedemption
                  )

                  ;({
                    transactionHash,
                    newMainUtxo,
                    rawTransaction: transaction,
                  } = await assembleRedemptionTransaction(
                    walletPrivateKey,
                    data.mainUtxo,
                    redemptionRequests,
                    data.witness
                  ))
                })

                it("should return transaction with proper structure", async () => {
                  // Compare HEXes.
                  expect(transaction).to.be.eql(
                    data.expectedRedemption.transaction
                  )

                  // Convert raw transaction to JSON to make detailed comparison.
                  const buffer = Buffer.from(transaction.transactionHex, "hex")
                  const txJSON = bcoin.TX.fromRaw(buffer).getJSON("testnet")

                  expect(txJSON.hash).to.be.equal(
                    data.expectedRedemption.transactionHash.toString()
                  )
                  expect(txJSON.version).to.be.equal(1)

                  // Validate inputs.
                  expect(txJSON.inputs.length).to.be.equal(1)

                  const input = txJSON.inputs[0]

                  expect(input.prevout.hash).to.be.equal(
                    data.mainUtxo.transactionHash.toString()
                  )
                  expect(input.prevout.index).to.be.equal(
                    data.mainUtxo.outputIndex
                  )
                  // Transaction should be signed but this is SegWit input so the `script`
                  // field should be empty and the `witness` field should be filled instead.
                  expect(input.script.length).to.be.equal(0)
                  expect(input.witness.length).to.be.greaterThan(0)
                  expect(input.address).to.be.equal(p2wpkhWalletAddress)

                  // Validate outputs.
                  expect(txJSON.outputs.length).to.be.equal(2)

                  const p2wshOutput = txJSON.outputs[0]
                  const changeOutput = txJSON.outputs[1]

                  // P2WSH output
                  // The output value should be `requestedAmount` - `txFee` - `treasuryFee`
                  // which is 18000 - 1400 - 1000 = 15600
                  expect(p2wshOutput.value).to.be.equal(15600)
                  // The output script should correspond to:
                  // OP_0 0x20 0x86a303cdd2e2eab1d1679f1a813835dc5a1b65321077cdccaf08f98cbf04ca96
                  expect(p2wshOutput.script).to.be.equal(
                    "002086a303cdd2e2eab1d1679f1a813835dc5a1b65321077cdccaf08f98cbf04ca96"
                  )
                  // The output address should be P2WSH
                  expect(p2wshOutput.address).to.be.equal(
                    "tb1qs63s8nwjut4tr5t8nudgzwp4m3dpkefjzpmumn90pruce0cye2tq2jkq0y"
                  )

                  // P2WPKH output (change)
                  // The value of fee should be the fee share of the (only) redeem output
                  // which is 1400
                  // The output value should be main UTXO input value - fee - the
                  // value of the output, which is 1429580 = 1446580 - 1400 - 15600
                  expect(changeOutput.value).to.be.equal(1429580)
                  // The output script should correspond to:
                  // OP_0 0x14 0x8db50eb52063ea9d98b3eac91489a90f738986f6
                  expect(changeOutput.script).to.be.equal(
                    "00148db50eb52063ea9d98b3eac91489a90f738986f6"
                  )
                  // The change output address should be the P2WPKH address of the wallet
                  expect(changeOutput.address).to.be.equal(p2wpkhWalletAddress)
                })

                it("should return the proper transaction hash", async () => {
                  expect(transactionHash).to.be.deep.equal(
                    data.expectedRedemption.transactionHash
                  )
                })

                it("should return the proper new main UTXO", () => {
                  const expectedNewMainUtxo = {
                    transactionHash: data.expectedRedemption.transactionHash,
                    outputIndex: 1,
                    value: BigNumber.from(1429580),
                  }

                  expect(newMainUtxo).to.be.eql(expectedNewMainUtxo)
                })
              }
            )
          })

          context("when there are multiple redeemers", () => {
            const data: RedemptionTestData =
              multipleRedemptionsWithWitnessChange

            let transactionHash: TransactionHash
            let newMainUtxo: UnspentTransactionOutput | undefined
            let transaction: RawTransaction

            beforeEach(async () => {
              const redemptionRequests = data.pendingRedemptions.map(
                (redemption) => redemption.pendingRedemption
              )

              ;({
                transactionHash,
                newMainUtxo,
                rawTransaction: transaction,
              } = await assembleRedemptionTransaction(
                walletPrivateKey,
                data.mainUtxo,
                redemptionRequests,
                data.witness
              ))
            })

            it("should return transaction with proper structure", async () => {
              // Compare HEXes.
              expect(transaction).to.be.eql(data.expectedRedemption.transaction)

              // Convert raw transaction to JSON to make detailed comparison.
              const buffer = Buffer.from(transaction.transactionHex, "hex")
              const txJSON = bcoin.TX.fromRaw(buffer).getJSON("testnet")

              expect(txJSON.hash).to.be.equal(
                data.expectedRedemption.transactionHash.toString()
              )
              expect(txJSON.version).to.be.equal(1)

              // Validate inputs.
              expect(txJSON.inputs.length).to.be.equal(1)

              const input = txJSON.inputs[0]

              expect(input.prevout.hash).to.be.equal(
                data.mainUtxo.transactionHash.toString()
              )
              expect(input.prevout.index).to.be.equal(data.mainUtxo.outputIndex)
              // Transaction should be signed but this is SegWit input so the `script`
              // field should be empty and the `witness` field should be filled instead.
              expect(input.script.length).to.be.equal(0)
              expect(input.witness.length).to.be.greaterThan(0)
              expect(input.address).to.be.equal(p2wpkhWalletAddress)

              // Validate outputs.
              expect(txJSON.outputs.length).to.be.equal(5)

              const p2pkhOutput = txJSON.outputs[0]
              const p2wpkhOutput = txJSON.outputs[1]
              const p2shOutput = txJSON.outputs[2]
              const p2wshOutput = txJSON.outputs[3]
              const changeOutput = txJSON.outputs[4]

              // P2PKH output
              // The output value should be `requestedAmount` - `txFee` - `treasuryFee`
              // which is 18000 - 1100 - 1000 = 15900
              expect(p2pkhOutput.value).to.be.equal(15900)
              // The output script should correspond to:
              // OP_DUP OP_HASH160 0x14 0x4130879211c54df460e484ddf9aac009cb38ee74
              // OP_EQUALVERIFY OP_CHECKSIG
              expect(p2pkhOutput.script).to.be.equal(
                "76a9144130879211c54df460e484ddf9aac009cb38ee7488ac"
              )
              // The output address should be P2PKH
              expect(p2pkhOutput.address).to.be.equal(
                "mmTeMR8RKu6QzMGTG4ipA71uewm3EuJng5"
              )

              // P2WPKH output
              // The output value should be `requestedAmount` - `txFee` - `treasuryFee`
              // which is 13000 - 900 - 800 = 11300
              expect(p2wpkhOutput.value).to.be.equal(11300)
              // The output script should correspond to:
              // OP_0 0x14 0x4130879211c54df460e484ddf9aac009cb38ee74
              expect(p2wpkhOutput.script).to.be.equal(
                "00144130879211c54df460e484ddf9aac009cb38ee74"
              )
              // The output address should be P2WPKH
              expect(p2wpkhOutput.address).to.be.equal(
                "tb1qgycg0ys3c4xlgc8ysnwln2kqp89n3mn5ts7z3l"
              )

              // P2SH output
              // The output value should be `requestedAmount` - `txFee` - `treasuryFee`
              // which is 12000 - 1000 - 1100 = 9900
              expect(p2shOutput.value).to.be.equal(9900)
              // The output script should correspond to:
              // OP_HASH160 0x14 0x3ec459d0f3c29286ae5df5fcc421e2786024277e OP_EQUAL
              expect(p2shOutput.script).to.be.equal(
                "a9143ec459d0f3c29286ae5df5fcc421e2786024277e87"
              )
              // The output address should be P2SH
              expect(p2shOutput.address).to.be.equal(
                "2Mxy76sc1qAxiJ1fXMXDXqHvVcPLh6Lf12C"
              )

              // P2WSH output
              // The output value should be `requestedAmount` - `txFee` - `treasuryFee`
              // which is 15000 - 1400 - 700 = 12900
              expect(p2wshOutput.value).to.be.equal(12900)
              // The output script should correspond to:
              // OP_0 0x20 0x86a303cdd2e2eab1d1679f1a813835dc5a1b65321077cdccaf08f98cbf04ca96
              expect(p2wshOutput.script).to.be.equal(
                "002086a303cdd2e2eab1d1679f1a813835dc5a1b65321077cdccaf08f98cbf04ca96"
              )
              // The output address should be P2WSH
              expect(p2wshOutput.address).to.be.equal(
                "tb1qs63s8nwjut4tr5t8nudgzwp4m3dpkefjzpmumn90pruce0cye2tq2jkq0y"
              )

              // P2WPKH output (change)
              // The value of fee should be the sum of fee share of all redeem outputs
              // which is 1100 + 900 + 1000 + 1400 = 4400
              // The output value should be main UTXO input value - fee - sum of all
              // outputs, which is 1375180 = 1429580 - 4400 - (15900 + 11300 + 9900 + 12900)
              expect(changeOutput.value).to.be.equal(1375180)
              // The output script should correspond to:
              // OP_0 0x14 0x8db50eb52063ea9d98b3eac91489a90f738986f6
              expect(changeOutput.script).to.be.equal(
                "00148db50eb52063ea9d98b3eac91489a90f738986f6"
              )
              // The change output address should be the P2WPKH address of the wallet
              expect(changeOutput.address).to.be.equal(p2wpkhWalletAddress)
            })

            it("should return the proper transaction hash", async () => {
              expect(transactionHash).to.be.deep.equal(
                data.expectedRedemption.transactionHash
              )
            })

            it("should return the proper new main UTXO", () => {
              const expectedNewMainUtxo = {
                transactionHash: data.expectedRedemption.transactionHash,
                outputIndex: 4,
                value: BigNumber.from(1375180),
              }

              expect(newMainUtxo).to.be.deep.equal(expectedNewMainUtxo)
            })
          })
        })

        describe("when the change output is P2PKH", () => {
          // The only difference between redemption transactions with P2PKH
          // change outputs and P2WPKH change outputs is the output type itself.
          // Therefore the tests for creating transactions with P2PKH are
          // limited to one single test case as more complicated scenarios are
          // covered for P2WPKH change output tests.
          const data: RedemptionTestData =
            singleP2SHRedemptionWithNonWitnessChange

          let transactionHash: TransactionHash
          let newMainUtxo: UnspentTransactionOutput | undefined
          let transaction: RawTransaction

          beforeEach(async () => {
            const redemptionRequests = data.pendingRedemptions.map(
              (redemption) => redemption.pendingRedemption
            )

            ;({
              transactionHash,
              newMainUtxo,
              rawTransaction: transaction,
            } = await assembleRedemptionTransaction(
              walletPrivateKey,
              data.mainUtxo,
              redemptionRequests,
              data.witness
            ))
          })

          it("should return transaction with proper structure", async () => {
            // Compare HEXes.
            expect(transaction).to.be.eql(data.expectedRedemption.transaction)

            // Convert raw transaction to JSON to make detailed comparison.
            const buffer = Buffer.from(transaction.transactionHex, "hex")
            const txJSON = bcoin.TX.fromRaw(buffer).getJSON("testnet")

            expect(txJSON.hash).to.be.equal(
              data.expectedRedemption.transactionHash.toString()
            )
            expect(txJSON.version).to.be.equal(1)

            // Validate inputs.
            expect(txJSON.inputs.length).to.be.equal(1)

            const input = txJSON.inputs[0]

            expect(input.prevout.hash).to.be.equal(
              data.mainUtxo.transactionHash.toString()
            )
            expect(input.prevout.index).to.be.equal(data.mainUtxo.outputIndex)
            // Transaction should be signed but this is SegWit input so the `script`
            // field should be empty and the `witness` field should be filled instead.
            expect(input.script.length).to.be.equal(0)
            expect(input.witness.length).to.be.greaterThan(0)
            expect(input.address).to.be.equal(p2wpkhWalletAddress)

            // Validate outputs.
            expect(txJSON.outputs.length).to.be.equal(2)

            const p2shOutput = txJSON.outputs[0]
            const changeOutput = txJSON.outputs[1]

            // P2SH output
            // The output value should be `requestedAmount` - `txFee` - `treasuryFee`
            // which is 12000 - 1200 - 1000 = 9800
            expect(p2shOutput.value).to.be.equal(9800)
            // The output script should correspond to:
            // OP_HASH160 0x14 0x3ec459d0f3c29286ae5df5fcc421e2786024277e OP_EQUAL
            expect(p2shOutput.script).to.be.equal(
              "a9143ec459d0f3c29286ae5df5fcc421e2786024277e87"
            )
            // The output address should be P2SH
            expect(p2shOutput.address).to.be.equal(
              "2Mxy76sc1qAxiJ1fXMXDXqHvVcPLh6Lf12C"
            )

            // P2PKH output (change)
            // The value of fee should be the fee share of the (only) redeem output
            // which is 1200
            // The output value should be main UTXO input value - fee - the value
            // of the redeem output, which is 1364180 = 1375180 - 1200 - 9800
            expect(changeOutput.value).to.be.equal(1364180)
            // The output script should correspond to:
            // OP_DUP OP_HASH160 0x14 0x8db50eb52063ea9d98b3eac91489a90f738986f6
            // OP_EQUALVERIFY OP_CHECKSIG
            expect(changeOutput.script).to.be.equal(
              "76a9148db50eb52063ea9d98b3eac91489a90f738986f688ac"
            )
            // The change output address should be the P2PKH address of the wallet
            expect(changeOutput.address).to.be.equal(p2pkhWalletAddress)
          })

          it("should return the proper transaction hash", async () => {
            expect(transactionHash).to.be.deep.equal(
              data.expectedRedemption.transactionHash
            )
          })

          it("should return the proper new main UTXO", () => {
            const expectedNewMainUtxo = {
              transactionHash: data.expectedRedemption.transactionHash,
              outputIndex: 1,
              value: BigNumber.from(1364180),
            }

            expect(newMainUtxo).to.be.deep.equal(expectedNewMainUtxo)
          })
        })
      })

      context("when there is no change UTXO created", () => {
        const data: RedemptionTestData = multipleRedemptionsWithoutChange

        let transactionHash: TransactionHash
        let newMainUtxo: UnspentTransactionOutput | undefined
        let transaction: RawTransaction

        beforeEach(async () => {
          const redemptionRequests = data.pendingRedemptions.map(
            (redemption) => redemption.pendingRedemption
          )

          ;({
            transactionHash,
            newMainUtxo,
            rawTransaction: transaction,
          } = await assembleRedemptionTransaction(
            walletPrivateKey,
            data.mainUtxo,
            redemptionRequests,
            data.witness
          ))
        })

        it("should return transaction with proper structure", async () => {
          // Compare HEXes.
          expect(transaction).to.be.eql(data.expectedRedemption.transaction)

          // Convert raw transaction to JSON to make detailed comparison.
          const buffer = Buffer.from(transaction.transactionHex, "hex")
          const txJSON = bcoin.TX.fromRaw(buffer).getJSON("testnet")

          expect(txJSON.hash).to.be.equal(
            data.expectedRedemption.transactionHash.toString()
          )
          expect(txJSON.version).to.be.equal(1)

          // Validate inputs.
          expect(txJSON.inputs.length).to.be.equal(1)

          const input = txJSON.inputs[0]

          expect(input.prevout.hash).to.be.equal(
            data.mainUtxo.transactionHash.toString()
          )
          expect(input.prevout.index).to.be.equal(data.mainUtxo.outputIndex)
          // Transaction should be signed but this is SegWit input so the `script`
          // field should be empty and the `witness` field should be filled instead.
          expect(input.script.length).to.be.equal(0)
          expect(input.witness.length).to.be.greaterThan(0)
          expect(input.address).to.be.equal(p2wpkhWalletAddress)

          // Validate outputs.
          expect(txJSON.outputs.length).to.be.equal(2)

          const p2pkhOutput = txJSON.outputs[0]
          const p2wpkhOutput = txJSON.outputs[1]

          // P2PKH output
          // The output value should be `requestedAmount` - `txFee` - `treasuryFee`
          // which is 6000 - 800 - 0 = 5200
          expect(p2pkhOutput.value).to.be.equal(5200)
          // The output script should correspond to:
          // OP_DUP OP_HASH160 0x14 0x4130879211c54df460e484ddf9aac009cb38ee74
          // OP_EQUALVERIFY OP_CHECKSIG
          expect(p2pkhOutput.script).to.be.equal(
            "76a9144130879211c54df460e484ddf9aac009cb38ee7488ac"
          )
          // The output address should be P2PK
          expect(p2pkhOutput.address).to.be.equal(
            "mmTeMR8RKu6QzMGTG4ipA71uewm3EuJng5"
          )

          // P2WPKH output
          // The output value should be `requestedAmount` - `txFee` - `treasuryFee`
          // which is 4000 - 900 - 0 = 3100
          expect(p2wpkhOutput.value).to.be.equal(3100)
          // The output script should correspond to:
          // OP_0 0x14 0x4bf9ffb7ae0f8b0f5a622b154aca829126f6e769
          expect(p2wpkhOutput.script).to.be.equal(
            "00144bf9ffb7ae0f8b0f5a622b154aca829126f6e769"
          )
          // The output address should be P2PKH
          expect(p2wpkhOutput.address).to.be.equal(
            "tb1qf0ulldawp79s7knz9v254j5zjyn0demfx2d0xx"
          )
        })

        it("should return the proper transaction hash", async () => {
          expect(transactionHash).to.be.deep.equal(
            data.expectedRedemption.transactionHash
          )
        })

        it("should not return the new main UTXO", () => {
          expect(newMainUtxo).to.be.undefined
        })
      })
    })

    context("when there are no redemption requests provided", () => {
      const data: RedemptionTestData = singleP2PKHRedemptionWithWitnessChange

      it("should revert", async () => {
        await expect(
          assembleRedemptionTransaction(
            walletPrivateKey,
            data.mainUtxo,
            [], // empty list of redemption requests
            data.witness
          )
        ).to.be.rejectedWith("There must be at least one request to redeem")
      })
    })
  })

  describe("submitRedemptionProof", () => {
    const mainUtxo = {
      transactionHash: TransactionHash.from(
        "3d28bb5bf73379da51bc683f4d0ed31d7b024466c619d80ebd9378077d900be3"
      ),
      outputIndex: 1,
      value: BigNumber.from(1429580),
    }

    let bitcoinClient: MockBitcoinClient
    let bridge: MockBridge

    beforeEach(async () => {
      bcoin.set("testnet")

      bitcoinClient = new MockBitcoinClient()
      bridge = new MockBridge()

      const transactionHash =
        redemptionProof.bitcoinChainData.transaction.transactionHash

      const transactions = new Map<string, Transaction>()
      transactions.set(
        transactionHash.toString(),
        redemptionProof.bitcoinChainData.transaction
      )
      bitcoinClient.transactions = transactions

      const rawTransactions = new Map<string, RawTransaction>()
      rawTransactions.set(
        transactionHash.toString(),
        redemptionProof.bitcoinChainData.rawTransaction
      )
      bitcoinClient.rawTransactions = rawTransactions

      bitcoinClient.latestHeight =
        redemptionProof.bitcoinChainData.latestBlockHeight
      bitcoinClient.headersChain = redemptionProof.bitcoinChainData.headersChain
      bitcoinClient.transactionMerkle =
        redemptionProof.bitcoinChainData.transactionMerkleBranch
      const confirmations = new Map<string, number>()
      confirmations.set(
        transactionHash.toString(),
        redemptionProof.bitcoinChainData.accumulatedTxConfirmations
      )
      bitcoinClient.confirmations = confirmations

      await submitRedemptionProof(
        transactionHash,
        mainUtxo,
        walletPublicKey,
        bridge,
        bitcoinClient
      )
    })

    it("should submit redemption proof with correct arguments", () => {
      const bridgeLog = bridge.redemptionProofLog
      expect(bridgeLog.length).to.equal(1)
      expect(bridgeLog[0].mainUtxo).to.equal(mainUtxo)
      expect(bridgeLog[0].walletPublicKey).to.equal(
        redemptionProof.expectedRedemptionProof.walletPublicKey
      )
      expect(bridgeLog[0].redemptionTx).to.deep.equal(
        redemptionProof.expectedRedemptionProof.redemptionTx
      )
      expect(bridgeLog[0].redemptionProof.txIndexInBlock).to.deep.equal(
        redemptionProof.expectedRedemptionProof.redemptionProof.txIndexInBlock
      )
      expect(bridgeLog[0].redemptionProof.merkleProof).to.deep.equal(
        redemptionProof.expectedRedemptionProof.redemptionProof.merkleProof
      )
      expect(bridgeLog[0].redemptionProof.bitcoinHeaders).to.deep.equal(
        redemptionProof.expectedRedemptionProof.redemptionProof.bitcoinHeaders
      )
    })
  })

  describe("getRedemptionRequest", () => {
    context("when asked for a pending request", () => {
      const { redemptionKey, pendingRedemption: redemptionRequest } =
        multipleRedemptionsWithWitnessChange.pendingRedemptions[0]

      let bridge: MockBridge

      beforeEach(async () => {
        const pendingRedemptions = new Map<BigNumberish, RedemptionRequest>()
        pendingRedemptions.set(redemptionKey, redemptionRequest)

        bridge = new MockBridge()
        bridge.setPendingRedemptions(pendingRedemptions)
      })

      it("should return the expected redemption request", async () => {
        const actualRedemptionRequest = await getRedemptionRequest(
          walletPublicKey,
          redemptionRequest.redeemerOutputScript,
          "pending",
          bridge
        )

        expect(actualRedemptionRequest).to.be.eql(redemptionRequest)
      })
    })

    context("when asked for a timed-out request", () => {
      const { redemptionKey, pendingRedemption: redemptionRequest } =
        multipleRedemptionsWithWitnessChange.pendingRedemptions[0]

      let bridge: MockBridge

      beforeEach(async () => {
        const pendingRedemptions = new Map<BigNumberish, RedemptionRequest>()
        pendingRedemptions.set(redemptionKey, redemptionRequest)

        bridge = new MockBridge()
        bridge.setTimedOutRedemptions(pendingRedemptions)
      })

      it("should return the expected redemption request", async () => {
        const actualRedemptionRequest = await getRedemptionRequest(
          walletPublicKey,
          redemptionRequest.redeemerOutputScript,
          "timedOut",
          bridge
        )

        expect(actualRedemptionRequest).to.be.eql(redemptionRequest)
      })
    })
  })

  describe("findWalletForRedemption", () => {
    let bridge: MockBridge
    let bitcoinClient: MockBitcoinClient
    // script for testnet P2WSH address
    // tb1qau95mxzh2249aa3y8exx76ltc2sq0e7kw8hj04936rdcmnynhswqqz02vv
    const redeemerOutputScript =
      "0x220020ef0b4d985752aa5ef6243e4c6f6bebc2a007e7d671ef27d4b1d0db8dcc93bc1c"

    context(
      "when there are no wallets in the network that can handle redemption",
      () => {
        const amount: BigNumber = BigNumber.from("1000000") // 0.01 BTC
        beforeEach(() => {
          bitcoinClient = new MockBitcoinClient()
          bridge = new MockBridge()
          bridge.newWalletRegisteredEvents = []
        })

        it("should throw an error", async () => {
          await expect(
            findWalletForRedemption(
              amount,
              redeemerOutputScript,
              BitcoinNetwork.Testnet,
              bridge,
              bitcoinClient
            )
          ).to.be.rejectedWith(
            "Could not find a wallet with enough funds. Maximum redemption amount is 0 Satoshi."
          )
        })
      }
    )

    context("when there are registered wallets in the network", () => {
      let result: Awaited<ReturnType<typeof findWalletForRedemption> | never>
      const walletsOrder = [
        findWalletForRedemptionData.nonLiveWallet,
        findWalletForRedemptionData.walletWithoutUtxo,
        findWalletForRedemptionData.walletWithPendingRedemption,
        findWalletForRedemptionData.liveWallet,
      ]

      beforeEach(async () => {
        bitcoinClient = new MockBitcoinClient()
        bridge = new MockBridge()

        bridge.newWalletRegisteredEvents = walletsOrder.map(
          (wallet) => wallet.event
        )

        const walletsUnspentTransacionOutputs = new Map<
          string,
          UnspentTransactionOutput[]
        >()

        walletsOrder.forEach((wallet) => {
          const {
            state,
            mainUtxoHash,
            walletPublicKey,
            btcAddress,
            utxos,
            pendingRedemptionsValue,
          } = wallet.data

          walletsUnspentTransacionOutputs.set(btcAddress, utxos)
          bridge.setWallet(
            wallet.event.walletPublicKeyHash.toPrefixedString(),
            {
              state,
              mainUtxoHash,
              walletPublicKey,
              pendingRedemptionsValue,
            } as Wallet
          )
        })

        bitcoinClient.unspentTransactionOutputs =
          walletsUnspentTransacionOutputs
      })

      context(
        "when there is a wallet that can handle the redemption request",
        () => {
          const amount: BigNumber = BigNumber.from("1000000") // 0.01 BTC
          beforeEach(async () => {
            result = await findWalletForRedemption(
              amount,
              redeemerOutputScript,
              BitcoinNetwork.Testnet,
              bridge,
              bitcoinClient
            )
          })

          it("should get all registered wallets", () => {
            const bridgeQueryEventsLog = bridge.newWalletRegisteredEventsLog

            expect(bridgeQueryEventsLog.length).to.equal(1)
            expect(bridgeQueryEventsLog[0]).to.deep.equal({
              options: undefined,
              filterArgs: [],
            })
          })

          it("should get wallet data details", () => {
            const bridgeWalletDetailsLogs = bridge.walletsLog

            const wallets = Array.from(walletsOrder)
            // Remove last live wallet.
            wallets.pop()

            expect(bridgeWalletDetailsLogs.length).to.eql(wallets.length)

            wallets.forEach((wallet, index) => {
              expect(bridgeWalletDetailsLogs[index].walletPublicKeyHash).to.eql(
                wallet.event.walletPublicKeyHash.toPrefixedString()
              )
            })
          })

          it("should return the wallet data that can handle redemption request", () => {
            const expectedWalletData =
              findWalletForRedemptionData.walletWithPendingRedemption.data

            expect(result).to.deep.eq({
              walletPublicKey: expectedWalletData.walletPublicKey.toString(),
              mainUtxo: expectedWalletData.utxos[0],
            })
          })
        }
      )

      context(
        "when the redemption request amount is too large and no wallet can handle the request",
        () => {
          const amount = BigNumber.from("10000000000") // 1 000 BTC
          const expectedMaxAmount = walletsOrder
            .map((wallet) => wallet.data)
            .map((wallet) => wallet.utxos)
            .flat()
            .map((utxo) => utxo.value)
            .sort((a, b) => (b.gt(a) ? 0 : -1))[0]

          it("should throw an error", async () => {
            await expect(
              findWalletForRedemption(
                amount,
                redeemerOutputScript,
                BitcoinNetwork.Testnet,
                bridge,
                bitcoinClient
              )
            ).to.be.rejectedWith(
              `Could not find a wallet with enough funds. Maximum redemption amount is ${expectedMaxAmount.toString()} Satoshi.`
            )
          })
        }
      )

      context(
        "when there is pending redemption request from a given wallet to the same address",
        () => {
          beforeEach(async () => {
            const redeemerOutputScript =
              findWalletForRedemptionData.pendingRedemption.redeemerOutputScript
            const amount: BigNumber = BigNumber.from("1000000") // 0.01 BTC

            const walletPublicKeyHash =
              findWalletForRedemptionData.walletWithPendingRedemption.event
                .walletPublicKeyHash

            const pendingRedemptions = new Map<
              BigNumberish,
              RedemptionRequest
            >()

            const key = MockBridge.buildRedemptionKey(
              walletPublicKeyHash.toString(),
              redeemerOutputScript
            )

            pendingRedemptions.set(
              key,
              findWalletForRedemptionData.pendingRedemption
            )
            bridge.setPendingRedemptions(pendingRedemptions)

            result = await findWalletForRedemption(
              amount,
              redeemerOutputScript,
              BitcoinNetwork.Testnet,
              bridge,
              bitcoinClient
            )
          })

          it("should get all registered wallets", () => {
            const bridgeQueryEventsLog = bridge.newWalletRegisteredEventsLog

            expect(bridgeQueryEventsLog.length).to.equal(1)
            expect(bridgeQueryEventsLog[0]).to.deep.equal({
              options: undefined,
              filterArgs: [],
            })
          })

          it("should get wallet data details", () => {
            const bridgeWalletDetailsLogs = bridge.walletsLog

            expect(bridgeWalletDetailsLogs.length).to.eql(walletsOrder.length)
            walletsOrder.forEach((wallet, index) => {
              expect(bridgeWalletDetailsLogs[index].walletPublicKeyHash).to.eql(
                wallet.event.walletPublicKeyHash.toPrefixedString()
              )
            })
          })

          it("should skip the wallet for which there is a pending redemption request to the same redeemer output script and return the wallet data that can handle redemption request", () => {
            const expectedWalletData =
              findWalletForRedemptionData.liveWallet.data

            expect(result).to.deep.eq({
              walletPublicKey: expectedWalletData.walletPublicKey.toString(),
              mainUtxo: expectedWalletData.utxos[0],
            })
          })
        }
      )

      context(
        "when wallet has pending redemptions and the requested amount is greater than possible",
        () => {
          beforeEach(async () => {
            const wallet =
              findWalletForRedemptionData.walletWithPendingRedemption
            const walletBTCBalance = wallet.data.utxos[0].value

            const amount: BigNumber = walletBTCBalance
              .sub(wallet.data.pendingRedemptionsValue)
              .add(BigNumber.from(500000)) // 0.005 BTC

            console.log("amount", amount.toString())

            result = await findWalletForRedemption(
              amount,
              redeemerOutputScript,
              BitcoinNetwork.Testnet,
              bridge,
              bitcoinClient
            )
          })

          it("should skip the wallet wallet with pending redemptions and return the wallet data that can handle redemption request ", () => {
            const expectedWalletData =
              findWalletForRedemptionData.liveWallet.data

            expect(result).to.deep.eq({
              walletPublicKey: expectedWalletData.walletPublicKey.toString(),
              mainUtxo: expectedWalletData.utxos[0],
            })
          })
        }
      )
    })
  })
})

async function runRedemptionScenario(
  walletPrivKey: string,
  bitcoinClient: MockBitcoinClient,
  bridge: MockBridge,
  data: RedemptionTestData
): Promise<{
  transactionHash: TransactionHash
  newMainUtxo?: UnspentTransactionOutput
}> {
  const rawTransactions = new Map<string, RawTransaction>()
  rawTransactions.set(data.mainUtxo.transactionHash.toString(), {
    transactionHex: data.mainUtxo.transactionHex,
  })
  bitcoinClient.rawTransactions = rawTransactions

  bridge.setPendingRedemptions(
    new Map<BigNumberish, RedemptionRequest>(
      data.pendingRedemptions.map((redemption) => [
        redemption.redemptionKey,
        redemption.pendingRedemption,
      ])
    )
  )

  const redeemerOutputScripts = data.pendingRedemptions.map(
    (redemption) => redemption.pendingRedemption.redeemerOutputScript
  )

  return submitRedemptionTransaction(
    bitcoinClient,
    bridge,
    walletPrivKey,
    data.mainUtxo,
    redeemerOutputScripts,
    data.witness
  )
}<|MERGE_RESOLUTION|>--- conflicted
+++ resolved
@@ -36,12 +36,9 @@
 import chaiAsPromised from "chai-as-promised"
 import { expect } from "chai"
 import { BigNumberish, BigNumber } from "ethers"
-<<<<<<< HEAD
 import { BitcoinNetwork } from "../src/bitcoin-network"
 import { Wallet } from "../src/wallet"
-=======
 import { MockTBTCToken } from "./utils/mock-tbtc-token"
->>>>>>> f5f300b8
 
 chai.use(chaiAsPromised)
 
