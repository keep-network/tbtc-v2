import { BigNumber } from "ethers"
import {
  Proof,
  UnspentTransactionOutput,
  DecomposedRawTransaction,
} from "./bitcoin"
import { Deposit } from "./deposit"
import { RedemptionRequest } from "./redemption"

/**
 * Represents a generic chain identifier.
 */
export interface Identifier {
  /**
   * Identifier as an un-prefixed hex string.
   */
  identifierHex: string
}

/**
 * Interface for communication with the Bridge on-chain contract.
 */
export interface Bridge {
  /**
   * Submits a deposit sweep transaction proof to the on-chain contract.
   * @param sweepTx - Sweep transaction data.
   * @param sweepProof - Sweep proof data.
<<<<<<< HEAD
   * @param mainUtxo - Data of the wallets main UTXO.
   * @param vault - Optional identifier of the vault the swept deposits should
   *        be routed in.
=======
   * @param mainUtxo - Data of the wallet's main UTXO.
>>>>>>> 80e80feb
   */
  submitDepositSweepProof(
    sweepTx: DecomposedRawTransaction,
    sweepProof: Proof,
    mainUtxo: UnspentTransactionOutput,
    vault?: Identifier
  ): Promise<void>

  /**
   * Reveals a given deposit to the on-chain contract.
   * @param depositTx - Deposit transaction data
   * @param depositOutputIndex - Index of the deposit transaction output that
   *        funds the revealed deposit
   * @param deposit - Data of the revealed deposit
   */
  revealDeposit(
    depositTx: DecomposedRawTransaction,
    depositOutputIndex: number,
    deposit: Deposit
  ): Promise<void>

  /**
   * Requests a redemption from the on-chain contract.
   * @param walletPublicKey - The Bitcoin public key of the wallet. Must be in the
   *        compressed form (33 bytes long with 02 or 03 prefix).
   * @param mainUtxo - The main UTXO of the wallet. Must match the main UTXO
   *        held by the on-chain contract.
   * @param redeemerOutputScript - The output script that the redeemed funds will
   *        be locked to. Must be un-prefixed and not prepended with length.
   * @param amount - The amount to be redeemed in satoshis.
   * @returns Empty promise.
   */
  requestRedemption(
    walletPublicKey: string,
    mainUtxo: UnspentTransactionOutput,
    redeemerOutputScript: string,
    amount: BigNumber
  ): Promise<void>

  /**
   * Submits a redemption transaction proof to the on-chain contract.
   * @param redemptionTx - Redemption transaction data
   * @param redemptionProof - Redemption proof data
   * @param mainUtxo - Data of the wallet's main UTXO
   * @param walletPublicKey - Bitcoin public key of the wallet. Must be in the
   *        compressed form (33 bytes long with 02 or 03 prefix).
   */
  submitRedemptionProof(
    redemptionTx: DecomposedRawTransaction,
    redemptionProof: Proof,
    mainUtxo: UnspentTransactionOutput,
    walletPublicKey: string
  ): Promise<void>

  /**
   * Gets transaction proof difficulty factor from the on-chain contract.
   * @dev This number signifies how many confirmations a transaction has to
   *      accumulate before it can be proven on-chain.
   * @returns Proof difficulty factor.
   */
  txProofDifficultyFactor(): Promise<number>

  /**
   * Gets a pending redemption from the on-chain contract.
   * @param walletPubKeyHash The wallet public key hash that identifies the
   *        pending redemption (along with the redeemer output script). Must be
   *        unprefixed
   * @param redeemerOutputScript The redeemer output script that identifies the
   *        pending redemption (along with the wallet public key hash). Must be
   *        un-prefixed and not prepended with length
   * @returns Promise with the pending redemption.
   */
  pendingRedemptions(
    walletPubKeyHash: string,
    redeemerOutputScript: string
  ): Promise<RedemptionRequest>
}<|MERGE_RESOLUTION|>--- conflicted
+++ resolved
@@ -25,13 +25,9 @@
    * Submits a deposit sweep transaction proof to the on-chain contract.
    * @param sweepTx - Sweep transaction data.
    * @param sweepProof - Sweep proof data.
-<<<<<<< HEAD
-   * @param mainUtxo - Data of the wallets main UTXO.
+   * @param mainUtxo - Data of the wallet's main UTXO.
    * @param vault - Optional identifier of the vault the swept deposits should
    *        be routed in.
-=======
-   * @param mainUtxo - Data of the wallet's main UTXO.
->>>>>>> 80e80feb
    */
   submitDepositSweepProof(
     sweepTx: DecomposedRawTransaction,
