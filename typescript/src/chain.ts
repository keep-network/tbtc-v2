--- conflicted
+++ resolved
@@ -5,12 +5,8 @@
   DecomposedRawTransaction,
   TransactionHash,
 } from "./bitcoin"
-<<<<<<< HEAD
-import { Deposit, RevealedDeposit } from "./deposit"
+import { DepositScriptParameters, RevealedDeposit } from "./deposit"
 import { OptimisticMintingRequest } from "./optimistic-minting"
-=======
-import { DepositScriptParameters, RevealedDeposit } from "./deposit"
->>>>>>> 4b82e936
 import { RedemptionRequest } from "./redemption"
 
 /**
