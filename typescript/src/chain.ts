--- conflicted
+++ resolved
@@ -5,17 +5,13 @@
   DecomposedRawTransaction,
   TransactionHash,
 } from "./bitcoin"
-<<<<<<< HEAD
-import { DepositScriptParameters, RevealedDeposit } from "./deposit"
-import { OptimisticMintingRequest } from "./optimistic-minting"
-=======
 import {
   DepositRevealedEvent,
   DepositScriptParameters,
   RevealedDeposit,
 } from "./deposit"
+import { OptimisticMintingRequest } from "./optimistic-minting"
 import { Hex } from "./hex"
->>>>>>> ffeb84c6
 import { RedemptionRequest } from "./redemption"
 
 /**
@@ -32,24 +28,6 @@
    * @param identifier Another identifier
    */
   equals(identifier: Identifier): boolean
-}
-
-/**
- * Represents a generic chain event.
- */
-export interface Event {
-  /**
-   * Ethereum block number of the event emission.
-   */
-  blockNumber: number
-  /**
-   * Ethereum block hahs of the event emission.
-   */
-  blockHash: string
-  /**
-   * Ethereum transaction hash within which the event was emitted.
-   */
-  transactionHash: string
 }
 
 /**
