--- conflicted
+++ resolved
@@ -15,10 +15,7 @@
 import { BlockTag as EthersBlockTag } from "@ethersproject/abstract-provider"
 import BridgeDeployment from "@keep-network/tbtc-v2/artifacts/Bridge.json"
 import WalletRegistryDeployment from "@keep-network/ecdsa/artifacts/WalletRegistry.json"
-<<<<<<< HEAD
 import TBTCVaultDeployment from "@keep-network/tbtc-v2/artifacts/TBTCVault.json"
-=======
->>>>>>> 44c1a2a2
 import {
   DepositScriptParameters,
   RevealedDeposit,
@@ -186,11 +183,7 @@
       "DepositRevealed",
       fromBlock,
       toBlock,
-<<<<<<< HEAD
-      filterArgs
-=======
       ...filterArgs
->>>>>>> 44c1a2a2
     )
 
     return events.map<DepositRevealedEvent>((event) => {
