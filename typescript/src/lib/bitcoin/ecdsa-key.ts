--- conflicted
+++ resolved
@@ -56,13 +56,8 @@
 
 /**
  * Creates a Bitcoin key pair based on the given private key.
-<<<<<<< HEAD
- * @param privateKey Private key in the WIF format that should be used to create
- *        the key pair.
-=======
  * @param privateKey Private key that should be used to create the key pair.
  *                   Should be passed in the WIF format.
->>>>>>> 05679d17
  * @param bitcoinNetwork Bitcoin network the given key pair is relevant for.
  * @returns Bitcoin key pair.
  */
