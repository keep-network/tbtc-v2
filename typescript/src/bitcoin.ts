--- conflicted
+++ resolved
@@ -300,14 +300,6 @@
 }
 
 /**
-<<<<<<< HEAD
- * Computes the HASH160 for the given text.
- * @param text - Text the HASH160 is computed for.
- * @returns Hash as a 20-byte un-prefixed hex string.
- */
-export function computeHash160(text: string): string {
-  return hash160.digest(Buffer.from(text, "hex")).toString("hex")
-=======
  * Creates a Bitcoin key ring based on the given private key.
  * @param privateKey Private key that should be used to create the key ring
  * @param witness Flag indicating whether the key ring will create witness
@@ -325,5 +317,13 @@
     privateKey: decodedPrivateKey.privateKey,
     compressed: decodedPrivateKey.compressed,
   })
->>>>>>> 257af83f
+}
+
+/**
+ * Computes the HASH160 for the given text.
+ * @param text - Text the HASH160 is computed for.
+ * @returns Hash as a 20-byte un-prefixed hex string.
+ */
+export function computeHash160(text: string): string {
+  return hash160.digest(Buffer.from(text, "hex")).toString("hex")
 }