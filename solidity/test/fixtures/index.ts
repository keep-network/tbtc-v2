--- conflicted
+++ resolved
@@ -17,16 +17,13 @@
   walletMaxBtcBalance: to1ePrecision(10, 8), // 10 BTC
   walletMaxAge: 8 * 604800, // 8 weeks,
   walletMaxBtcTransfer: to1ePrecision(10, 8), // 10 BTC
-<<<<<<< HEAD
   depositDustThreshold: 1000000, // 1000000 satoshi = 0.01 BTC
   depositTreasuryFeeDivisor: 2000, // 1/2000 == 5bps == 0.05% == 0.0005
   depositTxMaxFee: 10000, // 10000 satoshi
-=======
   fraudSlashingAmount: to1ePrecision(10000, 18), // 10000 T
   fraudNotifierRewardMultiplier: 100, // 100%
   fraudChallengeDefeatTimeout: 604800, // 1 week
   fraudChallengeDepositAmount: to1ePrecision(2, 18), // 2 ethers
->>>>>>> 7576d6ed
 }
 
 export const walletState = {
