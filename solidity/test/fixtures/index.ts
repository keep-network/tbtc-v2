import { Contract } from "ethers"
import { ethers } from "hardhat"
import type {
  TestERC20,
  TBTC,
  VendingMachine,
  TestERC20__factory,
  TBTC__factory,
  VendingMachine__factory,
} from "../../typechain"
import { to1ePrecision } from "../helpers/contract-test-helpers"

export const constants = {
  unmintFee: to1ePrecision(1, 15), // 0.001
  depositDustThreshold: 1000000, // 1000000 satoshi = 0.01 BTC
  depositTreasuryFeeDivisor: 2000, // 1/2000 == 5bps == 0.05% == 0.0005
  depositTxMaxFee: 10000, // 10000 satoshi
  redemptionDustThreshold: 1000000, // 1000000 satoshi = 0.01 BTC
  redemptionTreasuryFeeDivisor: 2000, // 1/2000 == 5bps == 0.05% == 0.0005
  redemptionTxMaxFee: 10000, // 10000 satoshi
  redemptionTimeout: 172800, // 48 hours
  walletCreationPeriod: 604800, // 1 week
  walletMinBtcBalance: to1ePrecision(1, 8), // 1 BTC
  walletMaxBtcBalance: to1ePrecision(10, 8), // 10 BTC
  walletMaxAge: 8 * 604800, // 8 weeks,
  walletMaxBtcTransfer: to1ePrecision(10, 8), // 10 BTC
<<<<<<< HEAD
  movingFundsTxMaxTotalFee: 10000, // 10000 satoshi
  movingFundsTimeout: 604800, // 1 week
=======
  fraudSlashingAmount: to1ePrecision(10000, 18), // 10000 T
  fraudNotifierRewardMultiplier: 100, // 100%
  fraudChallengeDefeatTimeout: 604800, // 1 week
  fraudChallengeDepositAmount: to1ePrecision(2, 18), // 2 ethers
>>>>>>> c7a2c766
}

export const walletState = {
  Unknown: 0,
  Live: 1,
  MovingFunds: 2,
  Closing: 3,
  Closed: 4,
  Terminated: 5,
}

export const ecdsaDkgState = {
  IDLE: 0,
  AWAITING_SEED: 1,
  AWAITING_RESULT: 2,
  CHALLENGE: 3,
}

export interface DeployedContracts {
  [key: string]: Contract
}

export async function vendingMachineDeployment(): Promise<DeployedContracts> {
  const TestERC20 = await ethers.getContractFactory<TestERC20__factory>(
    "TestERC20"
  )
  const tbtcV1: TestERC20 = await TestERC20.deploy()
  await tbtcV1.deployed()

  const TBTC = await ethers.getContractFactory<TBTC__factory>("TBTC")
  const tbtcV2: TBTC = await TBTC.deploy()
  await tbtcV2.deployed()

  const VendingMachine =
    await ethers.getContractFactory<VendingMachine__factory>("VendingMachine")
  const vendingMachine: VendingMachine = await VendingMachine.deploy(
    tbtcV1.address,
    tbtcV2.address,
    constants.unmintFee
  )
  await vendingMachine.deployed()

  const contracts: DeployedContracts = {
    tbtcV1,
    tbtcV2,
    vendingMachine,
  }

  return contracts
}<|MERGE_RESOLUTION|>--- conflicted
+++ resolved
@@ -19,20 +19,17 @@
   redemptionTreasuryFeeDivisor: 2000, // 1/2000 == 5bps == 0.05% == 0.0005
   redemptionTxMaxFee: 10000, // 10000 satoshi
   redemptionTimeout: 172800, // 48 hours
+  movingFundsTxMaxTotalFee: 10000, // 10000 satoshi
+  movingFundsTimeout: 604800, // 1 week
   walletCreationPeriod: 604800, // 1 week
   walletMinBtcBalance: to1ePrecision(1, 8), // 1 BTC
   walletMaxBtcBalance: to1ePrecision(10, 8), // 10 BTC
   walletMaxAge: 8 * 604800, // 8 weeks,
   walletMaxBtcTransfer: to1ePrecision(10, 8), // 10 BTC
-<<<<<<< HEAD
-  movingFundsTxMaxTotalFee: 10000, // 10000 satoshi
-  movingFundsTimeout: 604800, // 1 week
-=======
   fraudSlashingAmount: to1ePrecision(10000, 18), // 10000 T
   fraudNotifierRewardMultiplier: 100, // 100%
   fraudChallengeDefeatTimeout: 604800, // 1 week
   fraudChallengeDepositAmount: to1ePrecision(2, 18), // 2 ethers
->>>>>>> c7a2c766
 }
 
 export const walletState = {
