import { deployments, ethers, helpers } from "hardhat"
import { smock } from "@defi-wonderland/smock"
import type {
  Bank,
  BankStub,
  Bridge,
  BridgeStub,
  IWalletRegistry,
  TestRelay,
  ReimbursementPool,
  MaintainerProxy,
  TBTC,
  TBTCVault,
  VendingMachine,
  BridgeGovernance,
} from "../../typechain"

/**
 * Common fixture for tests suites targeting the Bridge contract.
 */
export default async function bridgeFixture() {
  await deployments.fixture()

  const { deployer, governance, treasury } =
    await helpers.signers.getNamedSigners()
  const [thirdParty] = await helpers.signers.getUnnamedSigners()

  const tbtc: TBTC = await helpers.contracts.getContract("TBTC")

  const vendingMachine: VendingMachine = await helpers.contracts.getContract(
    "VendingMachine"
  )

  const tbtcVault: TBTCVault = await helpers.contracts.getContract("TBTCVault")

  const bank: Bank & BankStub = await helpers.contracts.getContract("Bank")

  const bridge: Bridge & BridgeStub = await helpers.contracts.getContract(
    "Bridge"
  )

  const bridgeGovernance: BridgeGovernance =
    await helpers.contracts.getContract("BridgeGovernance")

  const walletRegistry = await smock.fake<IWalletRegistry>("IWalletRegistry", {
    address: await (await bridge.contractReferences()).ecdsaWalletRegistry,
  })
  // Fund the `walletRegistry` account so it's possible to mock sending requests
  // from it.
  await deployer.sendTransaction({
    to: walletRegistry.address,
    value: ethers.utils.parseEther("100"),
  })

  const reimbursementPool: ReimbursementPool =
    await helpers.contracts.getContract("ReimbursementPool")

  const maintainerProxy: MaintainerProxy = await helpers.contracts.getContract(
    "MaintainerProxy"
  )

  const relay = await smock.fake<TestRelay>("TestRelay", {
    address: await (await bridge.contractReferences()).relay,
  })

  await bank.connect(governance).updateBridge(bridge.address)

  const BridgeFactory = await ethers.getContractFactory("BridgeStub", {
    libraries: {
      Deposit: (await helpers.contracts.getContract("Deposit")).address,
      DepositSweep: (
        await helpers.contracts.getContract("DepositSweep")
      ).address,
      Redemption: (await helpers.contracts.getContract("Redemption")).address,
      Wallets: (await helpers.contracts.getContract("Wallets")).address,
      Fraud: (await helpers.contracts.getContract("Fraud")).address,
      MovingFunds: (await helpers.contracts.getContract("MovingFunds")).address,
    },
  })

  return {
    deployer,
    governance,
    thirdParty,
    treasury,
    tbtc,
    vendingMachine,
    tbtcVault,
    bank,
    relay,
    walletRegistry,
    bridge,
    BridgeFactory,
<<<<<<< HEAD
    reimbursementPool,
    maintainerProxy,
=======
    bridgeGovernance,
>>>>>>> cd6da7f9
  }
}<|MERGE_RESOLUTION|>--- conflicted
+++ resolved
@@ -91,11 +91,8 @@
     walletRegistry,
     bridge,
     BridgeFactory,
-<<<<<<< HEAD
     reimbursementPool,
     maintainerProxy,
-=======
     bridgeGovernance,
->>>>>>> cd6da7f9
   }
 }