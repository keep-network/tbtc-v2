/* eslint-disable no-underscore-dangle */
/* eslint-disable @typescript-eslint/no-unused-expressions */

import { ethers, helpers, waffle } from "hardhat"
import { SignerWithAddress } from "@nomiclabs/hardhat-ethers/signers"
import chai, { expect } from "chai"
import {
  BigNumber,
  BigNumberish,
  ContractTransaction,
  Transaction,
} from "ethers"
import { BytesLike } from "@ethersproject/bytes"
import { smock } from "@defi-wonderland/smock"
import type { FakeContract } from "@defi-wonderland/smock"
import type {
  Bank,
  BankStub,
  BankStub__factory,
  BitcoinTx__factory,
  Bridge,
  BridgeStub,
  Frauds,
  BridgeStub__factory,
  TestRelay,
  TestRelay__factory,
  IWalletRegistry,
  Frauds__factory,
} from "../../typechain"
import {
  MultipleDepositsNoMainUtxo,
  MultipleDepositsWithMainUtxo,
  NO_MAIN_UTXO,
  SingleP2SHDeposit,
  SingleP2WSHDeposit,
  SingleMainUtxo,
  SweepTestData,
} from "../data/sweep"
import {
  MultiplePendingRequestedRedemptions,
  MultiplePendingRequestedRedemptionsWithP2WPKHChange,
  RedemptionBalanceChange,
  RedemptionTestData,
  SingleP2PKHChange,
  SingleP2SHChange,
  SingleP2WPKHChange,
  SingleP2WPKHChangeZeroValue,
  SingleNonRequestedRedemption,
  SinglePendingRequestedRedemption,
  SingleProvablyUnspendable,
  MultiplePendingRequestedRedemptionsWithP2SHChange,
  MultiplePendingRequestedRedemptionsWithMultipleP2WPKHChanges,
  MultiplePendingRequestedRedemptionsWithP2WPKHChangeZeroValue,
  MultiplePendingRequestedRedemptionsWithNonRequestedRedemption,
  MultiplePendingRequestedRedemptionsWithProvablyUnspendable,
  MultiplePendingRequestedRedemptionsWithMultipleInputs,
} from "../data/redemption"
<<<<<<< HEAD
import {
  fraudWalletPublicKey,
  fraudWalletPublicKeyHash,
  nonWitnessSignSingleInputTx,
  nonWitnessSignMultipleInputsTx,
  witnessSignSingleInputTx,
  witnessSignMultipleInputTx,
  wrongSighashType,
} from "../data/fraud"
import { ecdsaWalletTestData } from "../data/ecdsa"
=======
>>>>>>> ef45643f
import { walletState } from "../fixtures"
import { Wallets__factory } from "../../typechain"

chai.use(smock.matchers)

const { createSnapshot, restoreSnapshot } = helpers.snapshot
const { lastBlockTime, increaseTime } = helpers.time
const { impersonateAccount } = helpers.account

const ZERO_ADDRESS = ethers.constants.AddressZero

const fixture = async () => {
  const [deployer, governance, thirdParty, treasury] = await ethers.getSigners()

  const Bank = await ethers.getContractFactory<BankStub__factory>("BankStub")
  const bank: Bank & BankStub = await Bank.deploy()
  await bank.deployed()

  // TODO: Use Smock fake and get rid of `TestRelay` contract.
  const TestRelay = await ethers.getContractFactory<TestRelay__factory>(
    "TestRelay"
  )
  const relay: TestRelay = await TestRelay.deploy()
  await relay.deployed()

  const Frauds = await ethers.getContractFactory<Frauds__factory>("Frauds")
  const frauds: Frauds = await Frauds.deploy()
  await frauds.deployed()

  const walletRegistry = await smock.fake<IWalletRegistry>("IWalletRegistry")
  // Fund the `walletRegistry` account so it's possible to mock sending requests
  // from it.
  await deployer.sendTransaction({
    to: walletRegistry.address,
    value: ethers.utils.parseEther("1"),
  })

  const BitcoinTx = await ethers.getContractFactory<BitcoinTx__factory>(
    "BitcoinTx"
  )
  const bitcoinTx = await BitcoinTx.deploy()
  await bitcoinTx.deployed()

  const Wallets = await ethers.getContractFactory<Wallets__factory>("Wallets")
  const wallets = await Wallets.deploy()
  await wallets.deployed()

  const Bridge = await ethers.getContractFactory<BridgeStub__factory>(
    "BridgeStub",
    {
      libraries: {
        BitcoinTx: bitcoinTx.address,
<<<<<<< HEAD
        Frauds: frauds.address,
=======
        Wallets: wallets.address,
>>>>>>> ef45643f
      },
    }
  )
  const bridge: Bridge & BridgeStub = await Bridge.deploy(
    bank.address,
    relay.address,
    treasury.address,
    walletRegistry.address,
    1
  )
  await bridge.deployed()

  await bank.updateBridge(bridge.address)
  await bridge.connect(deployer).transferOwnership(governance.address)

  // Set the deposit dust threshold to 0.0001 BTC, i.e. 100x smaller than
  // the initial value in the Bridge in order to save test Bitcoins.
  await bridge.setDepositDustThreshold(10000)
  // Set the deposit transaction max fee to 10000 satoshi, i.e. 10x bigger than
  // the initial value in the Bridge. This is required because `depositTxMaxFee`
  // was introduced after BTC testnet transactions used in sweep tests were
  // created and many of them used a high fee to speed up mining. A bigger
  // value of this parameter gives more flexibility in general.
  await bridge.setDepositTxMaxFee(10000)
  // Set the redemption dust threshold to 0.001 BTC, i.e. 10x smaller than
  // the initial value in the Bridge in order to save test Bitcoins.
  await bridge.setRedemptionDustThreshold(100000)

  return {
    governance,
    thirdParty,
    treasury,
    bank,
    relay,
    walletRegistry,
    Bridge,
    bridge,
  }
}

describe("Bridge", () => {
  let governance: SignerWithAddress
  let thirdParty: SignerWithAddress
  let treasury: SignerWithAddress

  let bank: Bank & BankStub
  let relay: TestRelay
  let Bridge: BridgeStub__factory
  let bridge: Bridge & BridgeStub
  let walletRegistry: FakeContract<IWalletRegistry>

  before(async () => {
    // eslint-disable-next-line @typescript-eslint/no-extra-semi
    ;({
      governance,
      thirdParty,
      treasury,
      bank,
      relay,
      walletRegistry,
      Bridge,
      bridge,
    } = await waffle.loadFixture(fixture))
  })

  describe("isVaultTrusted", () => {
    const vault = "0x2553E09f832c9f5C656808bb7A24793818877732"

    it("should not trust a vault by default", async () => {
      // eslint-disable-next-line @typescript-eslint/no-unused-expressions
      expect(await bridge.isVaultTrusted(vault)).to.be.false
    })
  })

  describe("setVaultStatus", () => {
    const vault = "0x2553E09f832c9f5C656808bb7A24793818877732"

    describe("when called not by the governance", () => {
      it("should revert", async () => {
        await expect(
          bridge.connect(thirdParty).setVaultStatus(vault, true)
        ).to.be.revertedWith("Ownable: caller is not the owner")
      })
    })

    describe("when called by the governance", () => {
      let tx: ContractTransaction

      describe("when setting vault status as trusted", () => {
        before(async () => {
          await createSnapshot()
          tx = await bridge.connect(governance).setVaultStatus(vault, true)
        })

        after(async () => {
          await restoreSnapshot()
        })

        it("should correctly update vault status", async () => {
          // eslint-disable-next-line @typescript-eslint/no-unused-expressions
          expect(await bridge.isVaultTrusted(vault)).to.be.true
        })

        it("should emit VaultStatusUpdated event", async () => {
          await expect(tx)
            .to.emit(bridge, "VaultStatusUpdated")
            .withArgs(vault, true)
        })
      })

      describe("when setting vault status as no longer trusted", () => {
        before(async () => {
          await createSnapshot()
          await bridge.connect(governance).setVaultStatus(vault, true)
          tx = await bridge.connect(governance).setVaultStatus(vault, false)
        })

        after(async () => {
          await restoreSnapshot()
        })

        it("should correctly update vault status", async () => {
          // eslint-disable-next-line @typescript-eslint/no-unused-expressions
          expect(await bridge.isVaultTrusted(vault)).to.be.false
        })

        it("should emit VaultStatusUpdated event", async () => {
          await expect(tx)
            .to.emit(bridge, "VaultStatusUpdated")
            .withArgs(vault, false)
        })
      })
    })
  })

  describe("revealDeposit", () => {
    // Data of a proper P2SH deposit funding transaction. Little-endian hash is:
    // 0x17350f81cdb61cd8d7014ad1507d4af8d032b75812cf88d2c636c1c022991af2 and
    // this is the same as `expectedP2SHDepositData.transaction` mentioned in
    // tbtc-ts/test/deposit.test.ts file.
    const P2SHFundingTx = {
      version: "0x01000000",
      inputVector:
        "0x018348cdeb551134fe1f19d378a8adec9b146671cb67b945b71bf56b20d" +
        "c2b952f0100000000ffffffff",
      outputVector:
        "0x02102700000000000017a9142c1444d23936c57bdd8b3e67e5938a5440c" +
        "da455877ed73b00000000001600147ac2d9378a1c47e589dfb8095ca95ed2" +
        "140d2726",
      locktime: "0x00000000",
    }

    // Data of a proper P2WSH deposit funding transaction. Little-endian hash is:
    // 0x6a81de17ce3da1eadc833c5fd9d85dac307d3b78235f57afbcd9f068fc01b99e and
    // this is the same as `expectedP2WSHDepositData.transaction` mentioned in
    // tbtc-ts/test/deposit.test.ts file.
    const P2WSHFundingTx = {
      version: "0x01000000",
      inputVector:
        "0x018348cdeb551134fe1f19d378a8adec9b146671cb67b945b71bf56b20d" +
        "c2b952f0100000000ffffffff",
      outputVector:
        "0x021027000000000000220020df74a2e385542c87acfafa564ea4bc4fc4e" +
        "b87d2b6a37d6c3b64722be83c636f10d73b00000000001600147ac2d9378a" +
        "1c47e589dfb8095ca95ed2140d2726",
      locktime: "0x00000000",
    }

    // Data matching the redeem script locking the funding output of
    // P2SHFundingTx and P2WSHFundingTx.
    const reveal = {
      fundingOutputIndex: 0,
      depositor: "0x934B98637cA318a4D6E7CA6ffd1690b8e77df637",
      blindingFactor: "0xf9f0c90d00039523",
      // HASH160 of 03989d253b17a6a0f41838b84ff0d20e8898f9d7b1a98f2564da4cc29dcf8581d9.
      walletPubKeyHash: "0x8db50eb52063ea9d98b3eac91489a90f738986f6",
      // HASH160 of 0300d6f28a2f6bf9836f57fcda5d284c9a8f849316119779f0d6090830d97763a9.
      refundPubKeyHash: "0x28e081f285138ccbe389c1eb8985716230129f89",
      refundLocktime: "0x60bcea61",
      vault: "0x594cfd89700040163727828AE20B52099C58F02C",
    }

    before(async () => {
      await bridge.connect(governance).setVaultStatus(reveal.vault, true)
    })

    context("when funding transaction is P2SH", () => {
      context("when funding output script hash is correct", () => {
        context("when deposit was not revealed yet", () => {
          context("when amount is not below the dust threshold", () => {
            context("when deposit is routed to a trusted vault", () => {
              let tx: ContractTransaction

              before(async () => {
                await createSnapshot()

                tx = await bridge.revealDeposit(P2SHFundingTx, reveal)
              })

              after(async () => {
                await restoreSnapshot()
              })

              it("should store proper deposit data", async () => {
                // Deposit key is keccak256(fundingTxHash | fundingOutputIndex).
                const depositKey = ethers.utils.solidityKeccak256(
                  ["bytes32", "uint32"],
                  [
                    "0x17350f81cdb61cd8d7014ad1507d4af8d032b75812cf88d2c636c1c022991af2",
                    reveal.fundingOutputIndex,
                  ]
                )

                const deposit = await bridge.deposits(depositKey)

                // Depositor address, same as in `reveal.depositor`.
                expect(deposit.depositor).to.be.equal(
                  "0x934B98637cA318a4D6E7CA6ffd1690b8e77df637"
                )
                // Deposit amount in satoshi. In this case it's 10000 satoshi
                // because the P2SH deposit transaction set this value for the
                // funding output.
                expect(deposit.amount).to.be.equal(10000)
                // Revealed time should be set.
                expect(deposit.revealedAt).to.be.equal(await lastBlockTime())
                // Deposit vault, same as in `reveal.vault`.
                expect(deposit.vault).to.be.equal(
                  "0x594cfd89700040163727828AE20B52099C58F02C"
                )
                // Treasury fee should be computed according to the current
                // value of the `depositTreasuryFeeDivisor`.
                expect(deposit.treasuryFee).to.be.equal(5)
                // Swept time should be unset.
                expect(deposit.sweptAt).to.be.equal(0)
              })

              it("should emit DepositRevealed event", async () => {
                await expect(tx)
                  .to.emit(bridge, "DepositRevealed")
                  .withArgs(
                    "0x17350f81cdb61cd8d7014ad1507d4af8d032b75812cf88d2c636c1c022991af2",
                    reveal.fundingOutputIndex,
                    "0x934B98637cA318a4D6E7CA6ffd1690b8e77df637",
                    10000,
                    "0xf9f0c90d00039523",
                    "0x8db50eb52063ea9d98b3eac91489a90f738986f6",
                    "0x28e081f285138ccbe389c1eb8985716230129f89",
                    "0x60bcea61",
                    reveal.vault
                  )
              })
            })

            context("when deposit is not routed to a vault", () => {
              let tx: ContractTransaction
              let nonRoutedReveal

              before(async () => {
                await createSnapshot()

                nonRoutedReveal = { ...reveal }
                nonRoutedReveal.vault = ZERO_ADDRESS
                tx = await bridge.revealDeposit(P2SHFundingTx, nonRoutedReveal)
              })

              after(async () => {
                await restoreSnapshot()
              })

              it("should accept the deposit", async () => {
                await expect(tx)
                  .to.emit(bridge, "DepositRevealed")
                  .withArgs(
                    "0x17350f81cdb61cd8d7014ad1507d4af8d032b75812cf88d2c636c1c022991af2",
                    reveal.fundingOutputIndex,
                    "0x934B98637cA318a4D6E7CA6ffd1690b8e77df637",
                    10000,
                    "0xf9f0c90d00039523",
                    "0x8db50eb52063ea9d98b3eac91489a90f738986f6",
                    "0x28e081f285138ccbe389c1eb8985716230129f89",
                    "0x60bcea61",
                    ZERO_ADDRESS
                  )
              })
            })

            context("when deposit is routed to a non-trusted vault", () => {
              let nonTrustedVaultReveal

              before(async () => {
                await createSnapshot()

                nonTrustedVaultReveal = { ...reveal }
                nonTrustedVaultReveal.vault =
                  "0x92499afEAD6c41f757Ec3558D0f84bf7ec5aD967"
              })

              after(async () => {
                await restoreSnapshot()
              })

              it("should revert", async () => {
                await expect(
                  bridge.revealDeposit(P2SHFundingTx, nonTrustedVaultReveal)
                ).to.be.revertedWith("Vault is not trusted")
              })
            })
          })

          context("when amount is below the dust threshold", () => {
            before(async () => {
              await createSnapshot()

              // The `P2SHFundingTx` used within this scenario has an output
              // whose value is 10000 satoshi. To make the scenario happen, it
              // is enough that the contract's deposit dust threshold is
              // bigger by 1 satoshi.
              await bridge.setDepositDustThreshold(10001)
            })

            after(async () => {
              await restoreSnapshot()
            })

            it("should revert", async () => {
              await expect(
                bridge.revealDeposit(P2SHFundingTx, reveal)
              ).to.be.revertedWith("Deposit amount too small")
            })
          })
        })

        context("when deposit was already revealed", () => {
          before(async () => {
            await createSnapshot()

            await bridge.revealDeposit(P2SHFundingTx, reveal)
          })

          after(async () => {
            await restoreSnapshot()
          })

          it("should revert", async () => {
            await expect(
              bridge.revealDeposit(P2SHFundingTx, reveal)
            ).to.be.revertedWith("Deposit already revealed")
          })
        })
      })

      context("when funding output script hash is wrong", () => {
        it("should revert", async () => {
          // Corrupt reveal data by setting a wrong depositor address.
          const corruptedReveal = { ...reveal }
          corruptedReveal.depositor =
            "0x24CbaB95C69e5bcbE328252F957A39d906eE75f3"

          await expect(
            bridge.revealDeposit(P2SHFundingTx, corruptedReveal)
          ).to.be.revertedWith("Wrong 20-byte script hash")
        })
      })
    })

    context("when funding transaction is P2WSH", () => {
      context("when funding output script hash is correct", () => {
        context("when deposit was not revealed yet", () => {
          context("when deposit is routed to a trusted vault", () => {
            let tx: ContractTransaction

            before(async () => {
              await createSnapshot()

              tx = await bridge.revealDeposit(P2WSHFundingTx, reveal)
            })

            after(async () => {
              await restoreSnapshot()
            })

            it("should store proper deposit data", async () => {
              // Deposit key is keccak256(fundingTxHash | fundingOutputIndex).
              const depositKey = ethers.utils.solidityKeccak256(
                ["bytes32", "uint32"],
                [
                  "0x6a81de17ce3da1eadc833c5fd9d85dac307d3b78235f57afbcd9f068fc01b99e",
                  reveal.fundingOutputIndex,
                ]
              )

              const deposit = await bridge.deposits(depositKey)

              // Depositor address, same as in `reveal.depositor`.
              expect(deposit.depositor).to.be.equal(
                "0x934B98637cA318a4D6E7CA6ffd1690b8e77df637"
              )
              // Deposit amount in satoshi. In this case it's 10000 satoshi
              // because the P2SH deposit transaction set this value for the
              // funding output.
              expect(deposit.amount).to.be.equal(10000)
              // Revealed time should be set.
              expect(deposit.revealedAt).to.be.equal(await lastBlockTime())
              // Deposit vault, same as in `reveal.vault`.
              expect(deposit.vault).to.be.equal(
                "0x594cfd89700040163727828AE20B52099C58F02C"
              )
              // Treasury fee should be computed according to the current
              // value of the `depositTreasuryFeeDivisor`.
              expect(deposit.treasuryFee).to.be.equal(5)
              // Swept time should be unset.
              expect(deposit.sweptAt).to.be.equal(0)
            })

            it("should emit DepositRevealed event", async () => {
              await expect(tx)
                .to.emit(bridge, "DepositRevealed")
                .withArgs(
                  "0x6a81de17ce3da1eadc833c5fd9d85dac307d3b78235f57afbcd9f068fc01b99e",
                  reveal.fundingOutputIndex,
                  "0x934B98637cA318a4D6E7CA6ffd1690b8e77df637",
                  10000,
                  "0xf9f0c90d00039523",
                  "0x8db50eb52063ea9d98b3eac91489a90f738986f6",
                  "0x28e081f285138ccbe389c1eb8985716230129f89",
                  "0x60bcea61",
                  reveal.vault
                )
            })
          })

          context("when deposit is not routed to a vault", () => {
            let tx: ContractTransaction
            let nonRoutedReveal

            before(async () => {
              await createSnapshot()

              nonRoutedReveal = { ...reveal }
              nonRoutedReveal.vault = ZERO_ADDRESS
              tx = await bridge.revealDeposit(P2WSHFundingTx, nonRoutedReveal)
            })

            after(async () => {
              await restoreSnapshot()
            })

            it("should accept the deposit", async () => {
              await expect(tx)
                .to.emit(bridge, "DepositRevealed")
                .withArgs(
                  "0x6a81de17ce3da1eadc833c5fd9d85dac307d3b78235f57afbcd9f068fc01b99e",
                  reveal.fundingOutputIndex,
                  "0x934B98637cA318a4D6E7CA6ffd1690b8e77df637",
                  10000,
                  "0xf9f0c90d00039523",
                  "0x8db50eb52063ea9d98b3eac91489a90f738986f6",
                  "0x28e081f285138ccbe389c1eb8985716230129f89",
                  "0x60bcea61",
                  ZERO_ADDRESS
                )
            })
          })

          context("when deposit is routed to a non-trusted vault", () => {
            let nonTrustedVaultReveal

            before(async () => {
              await createSnapshot()

              nonTrustedVaultReveal = { ...reveal }
              nonTrustedVaultReveal.vault =
                "0x92499afEAD6c41f757Ec3558D0f84bf7ec5aD967"
            })

            after(async () => {
              await restoreSnapshot()
            })

            it("should revert", async () => {
              await expect(
                bridge.revealDeposit(P2WSHFundingTx, nonTrustedVaultReveal)
              ).to.be.revertedWith("Vault is not trusted")
            })
          })
        })

        context("when deposit was already revealed", () => {
          before(async () => {
            await createSnapshot()

            await bridge.revealDeposit(P2WSHFundingTx, reveal)
          })

          after(async () => {
            await restoreSnapshot()
          })

          it("should revert", async () => {
            await expect(
              bridge.revealDeposit(P2WSHFundingTx, reveal)
            ).to.be.revertedWith("Deposit already revealed")
          })
        })
      })

      context("when funding output script hash is wrong", () => {
        it("should revert", async () => {
          // Corrupt reveal data by setting a wrong depositor address.
          const corruptedReveal = { ...reveal }
          corruptedReveal.depositor =
            "0x24CbaB95C69e5bcbE328252F957A39d906eE75f3"

          await expect(
            bridge.revealDeposit(P2WSHFundingTx, corruptedReveal)
          ).to.be.revertedWith("Wrong 32-byte script hash")
        })
      })
    })

    context("when funding transaction is neither P2SH nor P2WSH", () => {
      it("should revert", async () => {
        // Corrupt transaction output data by making a 21-byte script hash.
        const corruptedP2SHFundingTx = { ...P2SHFundingTx }
        corruptedP2SHFundingTx.outputVector =
          "0x02102700000000000017a9156a6ade1c799a3e5a59678e776f21be14d66dc" +
          "15ed8877ed73b00000000001600147ac2d9378a1c47e589dfb8095ca95ed2" +
          "140d2726"

        await expect(
          bridge.revealDeposit(corruptedP2SHFundingTx, reveal)
        ).to.be.revertedWith("Wrong script hash length")
      })
    })
  })

  describe("submitSweepProof", () => {
    context("when transaction proof is valid", () => {
      context("when there is only one output", () => {
        context("when wallet public key hash length is 20 bytes", () => {
          context("when main UTXO data are valid", () => {
            context(
              "when transaction fee does not exceed the deposit transaction maximum fee",
              () => {
                context("when there is only one input", () => {
                  context(
                    "when the single input is a revealed unswept P2SH deposit",
                    () => {
                      let tx: ContractTransaction
                      const data: SweepTestData = SingleP2SHDeposit
                      // Take wallet public key hash from first deposit. All
                      // deposits in same sweep batch should have the same value
                      // of that field.
                      const { walletPubKeyHash } = data.deposits[0].reveal

                      before(async () => {
                        await createSnapshot()

                        tx = await runSweepScenario(data)
                      })

                      after(async () => {
                        await restoreSnapshot()
                      })

                      it("should mark deposit as swept", async () => {
                        // Deposit key is keccak256(fundingTxHash | fundingOutputIndex).
                        const depositKey = ethers.utils.solidityKeccak256(
                          ["bytes32", "uint32"],
                          [
                            data.deposits[0].fundingTx.hash,
                            data.deposits[0].reveal.fundingOutputIndex,
                          ]
                        )

                        const deposit = await bridge.deposits(depositKey)

                        expect(deposit.sweptAt).to.be.equal(
                          await lastBlockTime()
                        )
                      })

                      it("should update main UTXO for the given wallet", async () => {
                        const { mainUtxoHash } = await bridge.getWallet(
                          walletPubKeyHash
                        )

                        // Amount can be checked by opening the sweep tx in a Bitcoin
                        // testnet explorer. In this case, the sum of inputs is
                        // 20000 satoshi (from the single deposit) and there is a
                        // fee of 1500 so the output value is 18500.
                        const expectedMainUtxo = ethers.utils.solidityKeccak256(
                          ["bytes32", "uint32", "uint64"],
                          [data.sweepTx.hash, 0, 18500]
                        )

                        expect(mainUtxoHash).to.be.equal(expectedMainUtxo)
                      })

                      it("should update the depositor's balance", async () => {
                        // The sum of sweep tx inputs is 20000 satoshi. The output
                        // value is 18500 so the transaction fee is 1500. There is
                        // only one deposit so it incurs the entire transaction fee.
                        // The deposit should also incur the treasury fee whose
                        // initial value is 0.05% of the deposited amount so the
                        // final depositor balance should be cut by 10 satoshi.
                        expect(
                          await bank.balanceOf(
                            data.deposits[0].reveal.depositor
                          )
                        ).to.be.equal(18490)
                      })

                      it("should transfer collected treasury fee", async () => {
                        expect(
                          await bank.balanceOf(treasury.address)
                        ).to.be.equal(10)
                      })

                      it("should emit DepositsSwept event", async () => {
                        await expect(tx)
                          .to.emit(bridge, "DepositsSwept")
                          .withArgs(walletPubKeyHash, data.sweepTx.hash)
                      })
                    }
                  )

                  context(
                    "when the single input is a revealed unswept P2WSH deposit",
                    () => {
                      let tx: ContractTransaction
                      const data: SweepTestData = SingleP2WSHDeposit
                      // Take wallet public key hash from first deposit. All
                      // deposits in same sweep batch should have the same value
                      // of that field.
                      const { walletPubKeyHash } = data.deposits[0].reveal

                      before(async () => {
                        await createSnapshot()

                        tx = await runSweepScenario(data)
                      })

                      after(async () => {
                        await restoreSnapshot()
                      })

                      it("should mark deposit as swept", async () => {
                        // Deposit key is keccak256(fundingTxHash | fundingOutputIndex).
                        const depositKey = ethers.utils.solidityKeccak256(
                          ["bytes32", "uint32"],
                          [
                            data.deposits[0].fundingTx.hash,
                            data.deposits[0].reveal.fundingOutputIndex,
                          ]
                        )

                        const deposit = await bridge.deposits(depositKey)

                        expect(deposit.sweptAt).to.be.equal(
                          await lastBlockTime()
                        )
                      })

                      it("should update main UTXO for the given wallet", async () => {
                        const { mainUtxoHash } = await bridge.getWallet(
                          walletPubKeyHash
                        )

                        // Amount can be checked by opening the sweep tx in a Bitcoin
                        // testnet explorer. In this case, the sum of inputs is
                        // 80000 satoshi (from the single deposit) and there is a
                        // fee of 2000 so the output value is 78000.
                        const expectedMainUtxo = ethers.utils.solidityKeccak256(
                          ["bytes32", "uint32", "uint64"],
                          [data.sweepTx.hash, 0, 78000]
                        )

                        expect(mainUtxoHash).to.be.equal(expectedMainUtxo)
                      })

                      it("should update the depositor's balance", async () => {
                        // The sum of sweep tx inputs is 80000 satoshi. The output
                        // value is 78000 so the fee is 2000. There is only one
                        // deposit so it incurs the entire fee. The deposit should
                        // also incur the treasury fee whose initial value is 0.05%
                        // of the deposited amount so the final depositor balance
                        // should be cut by 40 satoshi.
                        expect(
                          await bank.balanceOf(
                            data.deposits[0].reveal.depositor
                          )
                        ).to.be.equal(77960)
                      })

                      it("should transfer collected treasury fee", async () => {
                        expect(
                          await bank.balanceOf(treasury.address)
                        ).to.be.equal(40)
                      })

                      it("should emit DepositsSwept event", async () => {
                        await expect(tx)
                          .to.emit(bridge, "DepositsSwept")
                          .withArgs(walletPubKeyHash, data.sweepTx.hash)
                      })
                    }
                  )

                  context(
                    "when the single input is the expected main UTXO",
                    () => {
                      const previousData: SweepTestData = SingleP2SHDeposit
                      const data: SweepTestData = SingleMainUtxo

                      before(async () => {
                        await createSnapshot()

                        // Make the first sweep which is actually the predecessor
                        // of the sweep tested within this scenario.
                        await runSweepScenario(previousData)
                      })

                      after(async () => {
                        await restoreSnapshot()
                      })

                      it("should revert", async () => {
                        await expect(runSweepScenario(data)).to.be.revertedWith(
                          "Sweep transaction must process at least one deposit"
                        )
                      })
                    }
                  )

                  context(
                    "when the single input is a revealed but already swept deposit",
                    () => {
                      const data: SweepTestData = SingleP2SHDeposit

                      before(async () => {
                        await createSnapshot()

                        // Make a proper sweep to turn the tested deposit into
                        // the swept state.
                        await runSweepScenario(data)
                      })

                      after(async () => {
                        await restoreSnapshot()
                      })

                      it("should revert", async () => {
                        // Main UTXO parameter must point to the properly
                        // made sweep to avoid revert at validation stage.
                        const mainUtxo = {
                          txHash: data.sweepTx.hash,
                          txOutputIndex: 0,
                          txOutputValue: 18500,
                        }

                        // Try replaying the already done sweep.
                        await expect(
                          bridge.submitSweepProof(
                            data.sweepTx,
                            data.sweepProof,
                            mainUtxo
                          )
                        ).to.be.revertedWith("Deposit already swept")
                      })
                    }
                  )

                  context("when the single input is an unknown", () => {
                    const data: SweepTestData = SingleP2SHDeposit

                    before(async () => {
                      await createSnapshot()

                      // Necessary to pass the proof validation.
                      await relay.setCurrentEpochDifficulty(
                        data.chainDifficulty
                      )
                      await relay.setPrevEpochDifficulty(data.chainDifficulty)
                    })

                    after(async () => {
                      await restoreSnapshot()
                    })

                    it("should revert", async () => {
                      // Try to sweep a deposit which was not revealed before and
                      // is unknown from system's point of view.
                      await expect(
                        bridge.submitSweepProof(
                          data.sweepTx,
                          data.sweepProof,
                          NO_MAIN_UTXO
                        )
                      ).to.be.revertedWith("Unknown input type")
                    })
                  })
                })

                // Since P2SH vs P2WSH path has been already checked in the scenario
                // "when there is only one input", we no longer differentiate deposits
                // using that criterion during "when there are multiple inputs" scenario.
                context("when there are multiple inputs", () => {
                  context(
                    "when input vector consists only of revealed unswept " +
                      "deposits and the expected main UTXO",
                    () => {
                      let tx: ContractTransaction
                      const previousData: SweepTestData =
                        MultipleDepositsNoMainUtxo
                      const data: SweepTestData = MultipleDepositsWithMainUtxo
                      // Take wallet public key hash from first deposit. All
                      // deposits in same sweep batch should have the same value
                      // of that field.
                      const { walletPubKeyHash } = data.deposits[0].reveal

                      before(async () => {
                        await createSnapshot()

                        // Make the first sweep which is actually the predecessor
                        // of the sweep tested within this scenario.
                        await runSweepScenario(previousData)

                        tx = await runSweepScenario(data)
                      })

                      after(async () => {
                        await restoreSnapshot()
                      })

                      it("should mark deposits as swept", async () => {
                        for (let i = 0; i < data.deposits.length; i++) {
                          // Deposit key is keccak256(fundingTxHash | fundingOutputIndex).
                          const depositKey = ethers.utils.solidityKeccak256(
                            ["bytes32", "uint32"],
                            [
                              data.deposits[i].fundingTx.hash,
                              data.deposits[i].reveal.fundingOutputIndex,
                            ]
                          )

                          // eslint-disable-next-line no-await-in-loop
                          const deposit = await bridge.deposits(depositKey)

                          expect(deposit.sweptAt).to.be.equal(
                            // eslint-disable-next-line no-await-in-loop
                            await lastBlockTime(),
                            `Deposit with index ${i} has an unexpected swept time`
                          )
                        }
                      })

                      it("should update main UTXO for the given wallet", async () => {
                        const { mainUtxoHash } = await bridge.getWallet(
                          walletPubKeyHash
                        )

                        // Amount can be checked by opening the sweep tx in a Bitcoin
                        // testnet explorer. In this case, the sum of inputs is
                        // 4148000 satoshi and there is a fee of 2999 so the output
                        // value is 4145001.
                        const expectedMainUtxo = ethers.utils.solidityKeccak256(
                          ["bytes32", "uint32", "uint64"],
                          [data.sweepTx.hash, 0, 4145001]
                        )

                        expect(mainUtxoHash).to.be.equal(expectedMainUtxo)
                      })

                      it("should update the depositors balances", async () => {
                        // The sum of sweep tx inputs is 4148000 satoshi. The output
                        // value is 4145001 so the sweep transaction fee is 2999.
                        // There are 5 deposits so the fee per deposit is 599
                        // and the indivisible remainder is 4 which means the
                        // last deposit should incur 603 satoshi. Worth noting
                        // the order of deposits used by this test scenario
                        // data does not correspond to the order of sweep
                        // transaction inputs. Each deposit should also incur
                        // the treasury fee whose initial value is 0.05% of the
                        // deposited amount.

                        // Deposit with index 0 used as input with index 5
                        // in the sweep transaction. This is the last deposit
                        // (according to inputs order) and it should incur the
                        // remainder of the transaction fee.
                        expect(
                          await bank.balanceOf(
                            data.deposits[0].reveal.depositor
                          )
                        ).to.be.equal(219287)

                        // Deposit with index 1 used as input with index 3
                        // in the sweep transaction.
                        expect(
                          await bank.balanceOf(
                            data.deposits[1].reveal.depositor
                          )
                        ).to.be.equal(759021)

                        // Deposit with index 2 used as input with index 1
                        // in the sweep transaction.
                        expect(
                          await bank.balanceOf(
                            data.deposits[2].reveal.depositor
                          )
                        ).to.be.equal(938931)

                        // Deposit with index 3 used as input with index 2
                        // in the sweep transaction.
                        expect(
                          await bank.balanceOf(
                            data.deposits[3].reveal.depositor
                          )
                        ).to.be.equal(878961)

                        // Deposit with index 4 used as input with index 4
                        // in the sweep transaction.
                        expect(
                          await bank.balanceOf(
                            data.deposits[4].reveal.depositor
                          )
                        ).to.be.equal(289256)
                      })

                      it("should transfer collected treasury fee", async () => {
                        expect(
                          await bank.balanceOf(treasury.address)
                        ).to.be.equal(2075)
                      })

                      it("should mark the previous main UTXO as spent", async () => {
                        const mainUtxoKey = ethers.utils.solidityKeccak256(
                          ["bytes32", "uint32"],
                          [data.mainUtxo.txHash, data.mainUtxo.txOutputIndex]
                        )

                        expect(await bridge.spentMainUTXOs(mainUtxoKey)).to.be
                          .true
                      })

                      it("should emit DepositsSwept event", async () => {
                        await expect(tx)
                          .to.emit(bridge, "DepositsSwept")
                          .withArgs(walletPubKeyHash, data.sweepTx.hash)
                      })
                    }
                  )

                  context(
                    "when input vector consists only of revealed unswept " +
                      "deposits but there is no main UTXO since it is not expected",
                    () => {
                      let tx: ContractTransaction
                      const data: SweepTestData = MultipleDepositsNoMainUtxo
                      // Take wallet public key hash from first deposit. All
                      // deposits in same sweep batch should have the same value
                      // of that field.
                      const { walletPubKeyHash } = data.deposits[0].reveal

                      before(async () => {
                        await createSnapshot()

                        tx = await runSweepScenario(data)
                      })

                      after(async () => {
                        await restoreSnapshot()
                      })

                      it("should mark deposits as swept", async () => {
                        for (let i = 0; i < data.deposits.length; i++) {
                          // Deposit key is keccak256(fundingTxHash | fundingOutputIndex).
                          const depositKey = ethers.utils.solidityKeccak256(
                            ["bytes32", "uint32"],
                            [
                              data.deposits[i].fundingTx.hash,
                              data.deposits[i].reveal.fundingOutputIndex,
                            ]
                          )

                          // eslint-disable-next-line no-await-in-loop
                          const deposit = await bridge.deposits(depositKey)

                          expect(deposit.sweptAt).to.be.equal(
                            // eslint-disable-next-line no-await-in-loop
                            await lastBlockTime(),
                            `Deposit with index ${i} has an unexpected swept time`
                          )
                        }
                      })

                      it("should update main UTXO for the given wallet", async () => {
                        const { mainUtxoHash } = await bridge.getWallet(
                          walletPubKeyHash
                        )

                        // Amount can be checked by opening the sweep tx in a Bitcoin
                        // testnet explorer. In this case, the sum of inputs is
                        // 1060000 satoshi and there is a fee of 2000 so the output
                        // value is 1058000.
                        const expectedMainUtxo = ethers.utils.solidityKeccak256(
                          ["bytes32", "uint32", "uint64"],
                          [data.sweepTx.hash, 0, 1058000]
                        )

                        expect(mainUtxoHash).to.be.equal(expectedMainUtxo)
                      })

                      it("should update the depositors balances", async () => {
                        // The sum of sweep tx inputs is 1060000 satoshi. The output
                        // value is 1058000 so the sweep transaction fee is 2000.
                        // There are 5 deposits so the fee per deposit is 400
                        // and there is no indivisible remainder. Each deposit
                        // should also incur the treasury fee whose initial
                        // value is 0.05% of the deposited amount.
                        expect(
                          await bank.balanceOf(
                            data.deposits[0].reveal.depositor
                          )
                        ).to.be.equal(29585)

                        expect(
                          await bank.balanceOf(
                            data.deposits[1].reveal.depositor
                          )
                        ).to.be.equal(9595)

                        expect(
                          await bank.balanceOf(
                            data.deposits[2].reveal.depositor
                          )
                        ).to.be.equal(209495)

                        expect(
                          await bank.balanceOf(
                            data.deposits[3].reveal.depositor
                          )
                        ).to.be.equal(369415)

                        expect(
                          await bank.balanceOf(
                            data.deposits[4].reveal.depositor
                          )
                        ).to.be.equal(439380)
                      })

                      it("should transfer collected treasury fee", async () => {
                        expect(
                          await bank.balanceOf(treasury.address)
                        ).to.be.equal(530)
                      })

                      it("should emit DepositsSwept event", async () => {
                        await expect(tx)
                          .to.emit(bridge, "DepositsSwept")
                          .withArgs(walletPubKeyHash, data.sweepTx.hash)
                      })
                    }
                  )

                  context(
                    "when input vector consists only of revealed unswept " +
                      "deposits but there is no main UTXO despite it is expected",
                    () => {
                      const previousData: SweepTestData = SingleP2WSHDeposit
                      const data: SweepTestData = JSON.parse(
                        JSON.stringify(MultipleDepositsNoMainUtxo)
                      )

                      before(async () => {
                        await createSnapshot()

                        // Make the first sweep to create an on-chain expectation
                        // that the tested sweep will contain the main UTXO
                        // input.
                        await runSweepScenario(previousData)
                      })

                      after(async () => {
                        await restoreSnapshot()
                      })

                      it("should revert", async () => {
                        // Use sweep data which doesn't reference the main UTXO.
                        // However, pass a correct main UTXO parameter in order
                        // to pass main UTXO validation in the contract.
                        data.mainUtxo = {
                          txHash: previousData.sweepTx.hash,
                          txOutputIndex: 0,
                          txOutputValue: 78000,
                        }

                        await expect(runSweepScenario(data)).to.be.revertedWith(
                          "Expected main UTXO not present in sweep transaction inputs"
                        )
                      })
                    }
                  )

                  context(
                    "when input vector contains a revealed but already swept deposit",
                    () => {
                      const data: SweepTestData = MultipleDepositsNoMainUtxo

                      before(async () => {
                        await createSnapshot()

                        // Make a proper sweep to turn the tested deposits into
                        // the swept state.
                        await runSweepScenario(data)
                      })

                      after(async () => {
                        await restoreSnapshot()
                      })

                      it("should revert", async () => {
                        // Main UTXO parameter must point to the properly
                        // made sweep to avoid revert at validation stage.
                        const mainUtxo = {
                          txHash: data.sweepTx.hash,
                          txOutputIndex: 0,
                          txOutputValue: 1058000,
                        }

                        // Try replaying the already done sweep.
                        await expect(
                          bridge.submitSweepProof(
                            data.sweepTx,
                            data.sweepProof,
                            mainUtxo
                          )
                        ).to.be.revertedWith("Deposit already swept")
                      })
                    }
                  )

                  context("when input vector contains an unknown input", () => {
                    const data: SweepTestData = MultipleDepositsWithMainUtxo

                    before(async () => {
                      await createSnapshot()
                    })

                    after(async () => {
                      await restoreSnapshot()
                    })

                    it("should revert", async () => {
                      // Used test data contains an actual main UTXO input
                      // but the previous action proof was not submitted on-chain
                      // so input is unknown from contract's perspective.
                      await expect(runSweepScenario(data)).to.be.revertedWith(
                        "Unknown input type"
                      )
                    })
                  })
                })
              }
            )

            context(
              "when transaction fee exceeds the deposit transaction maximum fee",
              () => {
                const data: SweepTestData = SingleP2SHDeposit

                before(async () => {
                  await createSnapshot()

                  // Set the deposit transaction maximum fee to a value much
                  // lower than the fee used by the test data transaction.
                  await bridge.setDepositTxMaxFee(100)
                })

                after(async () => {
                  await restoreSnapshot()
                })

                it("should revert", async () => {
                  await expect(runSweepScenario(data)).to.be.revertedWith(
                    "'Transaction fee is too high"
                  )
                })
              }
            )
          })

          context("when main UTXO data are invalid", () => {
            const previousData: SweepTestData = MultipleDepositsNoMainUtxo
            const data: SweepTestData = JSON.parse(
              JSON.stringify(MultipleDepositsWithMainUtxo)
            )

            before(async () => {
              await createSnapshot()

              // Make the first sweep which is actually the predecessor
              // of the sweep tested within this scenario.
              await runSweepScenario(previousData)
            })

            after(async () => {
              await restoreSnapshot()
            })

            it("should revert", async () => {
              // Forge the main UTXO parameter to force validation crash.
              data.mainUtxo = NO_MAIN_UTXO

              await expect(runSweepScenario(data)).to.be.revertedWith(
                "Invalid main UTXO data"
              )
            })
          })
        })

        context(
          "when wallet public key hash length is other than 20 bytes",
          () => {
            before(async () => {
              await createSnapshot()

              // Necessary to pass the proof validation.
              await relay.setCurrentEpochDifficulty(20870012)
              await relay.setPrevEpochDifficulty(20870012)
            })

            after(async () => {
              await restoreSnapshot()
            })

            it("should revert", async () => {
              // To test this case, an arbitrary transaction with single
              // P2WSH output is used. In that case, the wallet public key
              // hash will have a wrong length of 32 bytes. Used transaction:
              // https://live.blockcypher.com/btc-testnet/tx/af56cae479215c5e44a6a4db0eeb10a1abdd98020a6c01b9c26ea7b829aa2809
              const sweepTx = {
                version: "0x01000000",
                inputVector:
                  "0x01d32586237f6a832c3aa324bb83151e43e6cca2e4312d676f14" +
                  "dbbd6b1f04f4680100000000ffffffff",
                outputVector:
                  "0x012ea3090000000000220020af802a76c10b6a646fff8d358241" +
                  "c121c9be1c53628adb26bd6554631bfc7d8b",
                locktime: "0x00000000",
              }

              const sweepProof = {
                merkleProof:
                  "0xf09955dcfb05b1c369eb9f58b6e583e49f47b9b8d6e63537dcac" +
                  "10bf0cc5407d06e76ee2d75b5be5ec365a4c1272067b786d79a64d" +
                  "c015eb40dedd3c813f4dee40c149ee21036bba713d14b3c22454ef" +
                  "44c958293a015e9e186983f20c46d74a29ca5f705913e210229078" +
                  "af993e89d90bb731dab3c8cf8907d683ab60faca1866036118737e" +
                  "07aaa74d489e80f773b4d9ff2887a4855b805aaf1b5a7a1b0bf382" +
                  "be8dab2401ec758a705b648724f93d14c3b72ce4fb3cd7d414e8a1" +
                  "75ef173e",
                txIndexInBlock: 20,
                bitcoinHeaders:
                  "0x0000e020fbeb3a876746438f1fd793add061b0b7af2f88a387ee" +
                  "f5b38600000000000000933a0cec98a028727df04dafbbe691c8ad" +
                  "442351db7321c9f7cc169aa9f64a9a7af6f361cbcd001a65073028",
              }

              await expect(
                bridge.submitSweepProof(sweepTx, sweepProof, NO_MAIN_UTXO)
              ).to.be.revertedWith(
                "Wallet public key hash should have 20 bytes"
              )
            })
          }
        )
      })

      context("when output count is other than one", () => {
        before(async () => {
          await createSnapshot()

          // Necessary to pass the proof validation.
          await relay.setCurrentEpochDifficulty(1)
          await relay.setPrevEpochDifficulty(1)
        })

        after(async () => {
          await restoreSnapshot()
        })

        it("should revert", async () => {
          // To test this case, an arbitrary transaction with two
          // outputs is used. Used transaction:
          // https://live.blockcypher.com/btc-testnet/tx/af56cae479215c5e44a6a4db0eeb10a1abdd98020a6c01b9c26ea7b829aa2809
          const sweepTx = {
            version: "0x01000000",
            inputVector:
              "0x011d9b71144a3ddbb56dd099ee94e6dd8646d7d1eb37fe1195367e6f" +
              "a844a388e7010000006a47304402206f8553c07bcdc0c3b90631188810" +
              "3d623ca9096ca0b28b7d04650a029a01fcf9022064cda02e39e65ace71" +
              "2029845cfcf58d1b59617d753c3fd3556f3551b609bbb00121039d61d6" +
              "2dcd048d3f8550d22eb90b4af908db60231d117aeede04e7bc11907bfa" +
              "ffffffff",
            outputVector:
              "0x02204e00000000000017a9143ec459d0f3c29286ae5df5fcc421e278" +
              "6024277e87a6c2140000000000160014e257eccafbc07c381642ce6e7e" +
              "55120fb077fbed",
            locktime: "0x00000000",
          }

          const sweepProof = {
            merkleProof:
              "0x161d24e53fc61db783f0271d45ef43b76e69fc975cf38decbba654ae" +
              "3d09f5d1a060c3448c0c06ededa9749e559ffa65e2d5f3abac749b278e" +
              "1189aa5b49a499b032963ea3fad337c4a9c8df4e748865503b5aea083f" +
              "b32efe4dca057a741a020790cde5b50acc2cdbd231e43594036388f1e5" +
              "d20ebba319465c56e85bf4e4b4f8b7276402b6c114000c59149494f852" +
              "84507c253bbc505fec7ea50f370aa150",
            txIndexInBlock: 8,
            bitcoinHeaders:
              "0x00000020fbee5222c9fc99c8071cee3fed39b4c0d39f41075469ce9f" +
              "52000000000000003fd9c72d0611b373ce2b1996e0ebb8bc36dc12d431" +
              "cae5b9371f343111f3d7519015da61ffff001dbddfb528000040208a9f" +
              "e49585b4cd8a94daeeb926c6f1e96151c74ae1ae0b18c6a6d564000000" +
              "0065c05d9ea40cace1b6b0ad0b8a9a18646096b54484fbdd96b1596560" +
              "f6999194a815da612ac0001a2e4c6405",
          }

          await expect(
            bridge.submitSweepProof(sweepTx, sweepProof, NO_MAIN_UTXO)
          ).to.be.revertedWith("Sweep transaction must have a single output")
        })
      })
    })

    context("when transaction proof is not valid", () => {
      context("when input vector is not valid", () => {
        const data: SweepTestData = JSON.parse(
          JSON.stringify(SingleP2SHDeposit)
        )

        before(async () => {
          await createSnapshot()
        })

        after(async () => {
          await restoreSnapshot()
        })

        it("should revert", async () => {
          // Corrupt the input vector by setting a compactSize uint claiming
          // there is no inputs at all.
          data.sweepTx.inputVector =
            "0x0079544f374199c68869ce7df906eeb0ee5c0506a512d903e3900d5752" +
            "e3e080c500000000c847304402205eff3ae003a5903eb33f32737e3442b6" +
            "516685a1addb19339c2d02d400cf67ce0220707435fc2a0577373c63c99d" +
            "242c30bea5959ec180169978d43ece50618fe0ff012103989d253b17a6a0" +
            "f41838b84ff0d20e8898f9d7b1a98f2564da4cc29dcf8581d94c5c14934b" +
            "98637ca318a4d6e7ca6ffd1690b8e77df6377508f9f0c90d000395237576" +
            "a9148db50eb52063ea9d98b3eac91489a90f738986f68763ac6776a914e2" +
            "57eccafbc07c381642ce6e7e55120fb077fbed8804e0250162b175ac68ff" +
            "ffffff"

          await expect(runSweepScenario(data)).to.be.revertedWith(
            "Invalid input vector provided"
          )
        })
      })

      context("when output vector is not valid", () => {
        const data: SweepTestData = JSON.parse(
          JSON.stringify(SingleP2SHDeposit)
        )

        before(async () => {
          await createSnapshot()
        })

        after(async () => {
          await restoreSnapshot()
        })

        it("should revert", async () => {
          // Corrupt the output vector by setting a compactSize uint claiming
          // there is no outputs at all.
          data.sweepTx.outputVector =
            "0x0044480000000000001600148db50eb52063ea9d98b3eac91489a90f73" +
            "8986f6"

          await expect(runSweepScenario(data)).to.be.revertedWith(
            "Invalid output vector provided"
          )
        })
      })

      context("when merkle proof is not valid", () => {
        const data: SweepTestData = JSON.parse(
          JSON.stringify(SingleP2SHDeposit)
        )

        before(async () => {
          await createSnapshot()
        })

        after(async () => {
          await restoreSnapshot()
        })

        it("should revert", async () => {
          // Corrupt the merkle proof by changing tx index in block to an
          // invalid one. The proper one is 36 so any other will do the trick.
          data.sweepProof.txIndexInBlock = 30

          await expect(runSweepScenario(data)).to.be.revertedWith(
            "Tx merkle proof is not valid for provided header and tx hash"
          )
        })
      })

      context("when proof difficulty is not current nor previous", () => {
        const data: SweepTestData = JSON.parse(
          JSON.stringify(SingleP2SHDeposit)
        )

        before(async () => {
          await createSnapshot()
        })

        after(async () => {
          await restoreSnapshot()
        })

        it("should revert", async () => {
          // To pass the proof validation, the difficulty returned by the relay
          // must be 22350181 for test data used in this scenario. Setting
          // a different value will cause difficulty comparison failure.
          data.chainDifficulty = 1

          await expect(runSweepScenario(data)).to.be.revertedWith(
            "Not at current or previous difficulty"
          )
        })
      })

      context("when headers chain length is not valid", () => {
        const data: SweepTestData = JSON.parse(
          JSON.stringify(SingleP2SHDeposit)
        )

        before(async () => {
          await createSnapshot()
        })

        after(async () => {
          await restoreSnapshot()
        })

        it("should revert", async () => {
          // Corrupt the bitcoin headers length in the sweep proof. The proper
          // value is length divisible by 80 so any length violating this
          // rule will cause failure. In this case, we just remove the last
          // byte from proper headers chain.
          const properHeaders = data.sweepProof.bitcoinHeaders.toString()
          data.sweepProof.bitcoinHeaders = properHeaders.substring(
            0,
            properHeaders.length - 2
          )

          await expect(runSweepScenario(data)).to.be.revertedWith(
            "Invalid length of the headers chain"
          )
        })
      })

      context("when headers chain is not valid", () => {
        const data: SweepTestData = JSON.parse(
          JSON.stringify(SingleP2SHDeposit)
        )

        before(async () => {
          await createSnapshot()
        })

        after(async () => {
          await restoreSnapshot()
        })

        it("should revert", async () => {
          // Bitcoin headers must form a chain to pass the proof validation.
          // That means the `previous block hash` encoded in the given block
          // header must match the actual previous header's hash. To test
          // that scenario, we corrupt the `previous block hash` of the
          // second header. Each header is 80 bytes length. First 4 bytes
          // of each header is `version` and 32 subsequent bytes is
          // `previous block hash`. Changing byte 85 of the whole chain will
          // do the work.
          const properHeaders = data.sweepProof.bitcoinHeaders.toString()
          data.sweepProof.bitcoinHeaders = `${properHeaders.substring(
            0,
            170
          )}ff${properHeaders.substring(172)}`

          await expect(runSweepScenario(data)).to.be.revertedWith(
            "Invalid headers chain"
          )
        })
      })

      context("when the work in the header is insufficient", () => {
        const data: SweepTestData = JSON.parse(
          JSON.stringify(SingleP2SHDeposit)
        )

        before(async () => {
          await createSnapshot()
        })

        after(async () => {
          await restoreSnapshot()
        })

        it("should revert", async () => {
          // Each header encodes a `difficulty target` field in bytes 72-76.
          // The given header's hash (interpreted as uint) must be bigger than
          // the `difficulty target`. To test this scenario, we change the
          // last byte of the last header in such a way their hash becomes
          // lower than their `difficulty target`.
          const properHeaders = data.sweepProof.bitcoinHeaders.toString()
          data.sweepProof.bitcoinHeaders = `${properHeaders.substring(
            0,
            properHeaders.length - 2
          )}ff`

          await expect(runSweepScenario(data)).to.be.revertedWith(
            "Insufficient work in a header"
          )
        })
      })

      context(
        "when accumulated difficulty in headers chain is insufficient",
        () => {
          let otherBridge: Bridge
          const data: SweepTestData = JSON.parse(
            JSON.stringify(SingleP2SHDeposit)
          )

          before(async () => {
            await createSnapshot()

            // Necessary to pass the first part of proof validation.
            await relay.setCurrentEpochDifficulty(data.chainDifficulty)
            await relay.setPrevEpochDifficulty(data.chainDifficulty)

            // Deploy another bridge which has higher `txProofDifficultyFactor`
            // than the original bridge. That means it will need 12 confirmations
            // to deem transaction proof validity. This scenario uses test
            // data which has only 6 confirmations. That should force the
            // failure we expect within this scenario.
            otherBridge = await Bridge.deploy(
              bank.address,
              relay.address,
              treasury.address,
              ethers.utils.hexZeroPad("0x01", 20),
              12
            )
            await otherBridge.deployed()
          })

          after(async () => {
            await restoreSnapshot()
          })

          it("should revert", async () => {
            await expect(
              otherBridge.submitSweepProof(
                data.sweepTx,
                data.sweepProof,
                data.mainUtxo
              )
            ).to.be.revertedWith(
              "Insufficient accumulated difficulty in header chain"
            )
          })
        }
      )
    })
  })

  describe("requestRedemption", () => {
    const walletPubKeyHash = "0x8db50eb52063ea9d98b3eac91489a90f738986f6"

    context("when wallet state is Live", () => {
      before(async () => {
        await createSnapshot()

        // Simulate the wallet is an Live one and is known in the system.
        await bridge.setWallet(walletPubKeyHash, {
          ecdsaWalletID: ethers.constants.HashZero,
          mainUtxoHash: ethers.constants.HashZero,
          pendingRedemptionsValue: 0,
          createdAt: await lastBlockTime(),
          state: walletState.Live,
        })
      })

      after(async () => {
        await restoreSnapshot()
      })

      context("when there is a main UTXO for the given wallet", () => {
        // Prepare a dumb main UTXO with 10M satoshi as value. This will
        // be the wallet BTC balance.
        const mainUtxo = {
          txHash:
            "0x3835ecdee2daa83c9a19b5012104ace55ecab197b5e16489c26d372e475f5d2a",
          txOutputIndex: 0,
          txOutputValue: 10000000,
        }

        before(async () => {
          await createSnapshot()

          // Simulate the prepared main UTXO belongs to the wallet.
          await bridge.setWalletMainUtxo(walletPubKeyHash, mainUtxo)
        })

        after(async () => {
          await restoreSnapshot()
        })

        context("when main UTXO data are valid", () => {
          context("when redeemer output script is standard type", () => {
            // Arbitrary standard output scripts.
            const redeemerOutputScriptP2WPKH =
              "0x160014f4eedc8f40d4b8e30771f792b065ebec0abaddef"
            const redeemerOutputScriptP2WSH =
              "0x220020ef0b4d985752aa5ef6243e4c6f6bebc2a007e7d671ef27d4b1d0db8dcc93bc1c"
            const redeemerOutputScriptP2PKH =
              "0x1976a914f4eedc8f40d4b8e30771f792b065ebec0abaddef88ac"
            const redeemerOutputScriptP2SH =
              "0x17a914f4eedc8f40d4b8e30771f792b065ebec0abaddef87"

            context(
              "when redeemer output script does not point to the wallet public key hash",
              () => {
                context("when amount is not below the dust threshold", () => {
                  // Requested amount is 1901000 satoshi.
                  const requestedAmount = BigNumber.from(1901000)
                  // Treasury fee is `requestedAmount / redemptionTreasuryFeeDivisor`
                  // where the divisor is `2000` initially. So, we
                  // have 1901000 / 2000 = 950.5 though Solidity
                  // loses the decimal part.
                  const treasuryFee = 950

                  context(
                    "when there is no pending request for the given redemption key",
                    () => {
                      context("when wallet has sufficient funds", () => {
                        context(
                          "when redeemer made a sufficient allowance in Bank",
                          () => {
                            let redeemer: SignerWithAddress

                            before(async () => {
                              await createSnapshot()

                              // Use an arbitrary ETH account as redeemer.
                              redeemer = thirdParty

                              await makeRedemptionAllowance(
                                redeemer,
                                requestedAmount
                              )
                            })

                            after(async () => {
                              await restoreSnapshot()
                            })

                            context(
                              "when redeemer output script is P2WPKH",
                              () => {
                                const redeemerOutputScript =
                                  redeemerOutputScriptP2WPKH

                                let initialBridgeBalance: BigNumber
                                let initialRedeemerBalance: BigNumber
                                let initialWalletPendingRedemptionValue: BigNumber
                                let tx: ContractTransaction

                                before(async () => {
                                  await createSnapshot()

                                  // Capture initial TBTC balance of Bridge and
                                  // redeemer.
                                  initialBridgeBalance = await bank.balanceOf(
                                    bridge.address
                                  )
                                  initialRedeemerBalance = await bank.balanceOf(
                                    redeemer.address
                                  )

                                  // Capture the initial pending redemptions value
                                  // for the given wallet.
                                  initialWalletPendingRedemptionValue = (
                                    await bridge.getWallet(walletPubKeyHash)
                                  ).pendingRedemptionsValue

                                  // Perform the redemption request.
                                  tx = await bridge
                                    .connect(redeemer)
                                    .requestRedemption(
                                      walletPubKeyHash,
                                      mainUtxo,
                                      redeemerOutputScript,
                                      requestedAmount
                                    )
                                })

                                after(async () => {
                                  await restoreSnapshot()
                                })

                                it("should increase the wallet's pending redemptions value", async () => {
                                  const walletPendingRedemptionValue = (
                                    await bridge.getWallet(walletPubKeyHash)
                                  ).pendingRedemptionsValue

                                  expect(
                                    walletPendingRedemptionValue.sub(
                                      initialWalletPendingRedemptionValue
                                    )
                                  ).to.be.equal(
                                    requestedAmount.sub(treasuryFee)
                                  )
                                })

                                it("should store the redemption request", async () => {
                                  const redemptionKey = buildRedemptionKey(
                                    walletPubKeyHash,
                                    redeemerOutputScript
                                  )

                                  const redemptionRequest =
                                    await bridge.pendingRedemptions(
                                      redemptionKey
                                    )

                                  expect(
                                    redemptionRequest.redeemer
                                  ).to.be.equal(redeemer.address)
                                  expect(
                                    redemptionRequest.requestedAmount
                                  ).to.be.equal(requestedAmount)
                                  expect(
                                    redemptionRequest.treasuryFee
                                  ).to.be.equal(treasuryFee)
                                  expect(
                                    redemptionRequest.txMaxFee
                                  ).to.be.equal(
                                    await bridge.redemptionTxMaxFee()
                                  )
                                  expect(
                                    redemptionRequest.requestedAt
                                  ).to.be.equal(await lastBlockTime())
                                })

                                it("should emit RedemptionRequested event", async () => {
                                  await expect(tx)
                                    .to.emit(bridge, "RedemptionRequested")
                                    .withArgs(
                                      walletPubKeyHash,
                                      redeemerOutputScript,
                                      redeemer.address,
                                      requestedAmount,
                                      treasuryFee,
                                      await bridge.redemptionTxMaxFee()
                                    )
                                })

                                it("should take the right TBTC balance from Bank", async () => {
                                  const bridgeBalance = await bank.balanceOf(
                                    bridge.address
                                  )
                                  expect(
                                    bridgeBalance.sub(initialBridgeBalance)
                                  ).to.equal(requestedAmount)

                                  const redeemerBalance = await bank.balanceOf(
                                    redeemer.address
                                  )
                                  expect(
                                    redeemerBalance.sub(initialRedeemerBalance)
                                  ).to.equal(requestedAmount.mul(-1))
                                })
                              }
                            )

                            context(
                              "when redeemer output script is P2WSH",
                              () => {
                                before(async () => {
                                  await createSnapshot()
                                })

                                after(async () => {
                                  await restoreSnapshot()
                                })

                                // Do not repeat all check made in the
                                // "when redeemer output script is P2WPKH"
                                // scenario but just assert the call succeeds
                                // for an P2WSH output script.
                                it("should succeed", async () => {
                                  await expect(
                                    bridge
                                      .connect(redeemer)
                                      .requestRedemption(
                                        walletPubKeyHash,
                                        mainUtxo,
                                        redeemerOutputScriptP2WSH,
                                        requestedAmount
                                      )
                                  ).to.not.be.reverted
                                })
                              }
                            )

                            context(
                              "when redeemer output script is P2PKH",
                              () => {
                                before(async () => {
                                  await createSnapshot()
                                })

                                after(async () => {
                                  await restoreSnapshot()
                                })

                                // Do not repeat all check made in the
                                // "when redeemer output script is P2WPKH"
                                // scenario but just assert the call succeeds
                                // for an P2PKH output script.
                                it("should succeed", async () => {
                                  await expect(
                                    bridge
                                      .connect(redeemer)
                                      .requestRedemption(
                                        walletPubKeyHash,
                                        mainUtxo,
                                        redeemerOutputScriptP2PKH,
                                        requestedAmount
                                      )
                                  ).to.not.be.reverted
                                })
                              }
                            )

                            context(
                              "when redeemer output script is P2SH",
                              () => {
                                before(async () => {
                                  await createSnapshot()
                                })

                                after(async () => {
                                  await restoreSnapshot()
                                })

                                // Do not repeat all check made in the
                                // "when redeemer output script is P2WPKH"
                                // scenario but just assert the call succeeds
                                // for an P2SH output script.
                                it("should succeed", async () => {
                                  await expect(
                                    bridge
                                      .connect(redeemer)
                                      .requestRedemption(
                                        walletPubKeyHash,
                                        mainUtxo,
                                        redeemerOutputScriptP2SH,
                                        requestedAmount
                                      )
                                  ).to.not.be.reverted
                                })
                              }
                            )
                          }
                        )

                        context(
                          "when redeemer has not made a sufficient allowance in Bank",
                          () => {
                            it("should revert", async () => {
                              await expect(
                                bridge
                                  .connect(thirdParty)
                                  .requestRedemption(
                                    walletPubKeyHash,
                                    mainUtxo,
                                    redeemerOutputScriptP2WPKH,
                                    requestedAmount
                                  )
                              ).to.be.revertedWith(
                                "Transfer amount exceeds allowance"
                              )
                            })
                          }
                        )
                      })

                      context("when wallet has insufficient funds", () => {
                        before(async () => {
                          await createSnapshot()

                          // Simulate a situation when the wallet has so many
                          // pending redemptions that a new request will
                          // exceed its Bitcoin balance. This is done by making
                          // a redemption request that will request the entire
                          // wallet's balance right before the tested request.
                          await makeRedemptionAllowance(
                            thirdParty,
                            mainUtxo.txOutputValue
                          )
                          await bridge
                            .connect(thirdParty)
                            .requestRedemption(
                              walletPubKeyHash,
                              mainUtxo,
                              redeemerOutputScriptP2WPKH,
                              mainUtxo.txOutputValue
                            )
                        })

                        after(async () => {
                          await restoreSnapshot()
                        })

                        it("should revert", async () => {
                          await expect(
                            bridge
                              .connect(thirdParty)
                              .requestRedemption(
                                walletPubKeyHash,
                                mainUtxo,
                                redeemerOutputScriptP2WSH,
                                requestedAmount
                              )
                          ).to.be.revertedWith("Insufficient wallet funds")
                        })
                      })
                    }
                  )

                  context(
                    "when there is a pending request for the given redemption key",
                    () => {
                      before(async () => {
                        await createSnapshot()

                        // Make a request targeting the given wallet and
                        // redeemer output script. Tested request will use
                        // the same parameters.
                        await makeRedemptionAllowance(
                          thirdParty,
                          mainUtxo.txOutputValue
                        )
                        await bridge
                          .connect(thirdParty)
                          .requestRedemption(
                            walletPubKeyHash,
                            mainUtxo,
                            redeemerOutputScriptP2WPKH,
                            mainUtxo.txOutputValue
                          )
                      })

                      after(async () => {
                        await restoreSnapshot()
                      })

                      it("should revert", async () => {
                        await expect(
                          bridge
                            .connect(thirdParty)
                            .requestRedemption(
                              walletPubKeyHash,
                              mainUtxo,
                              redeemerOutputScriptP2WPKH,
                              requestedAmount
                            )
                        ).to.be.revertedWith(
                          "There is a pending redemption request from this wallet to the same address"
                        )
                      })
                    }
                  )
                })

                context("when amount is below the dust threshold", () => {
                  it("should revert", async () => {
                    // Initial dust threshold set in the tests `fixture`
                    // for tests is 100000. A value lower by 1 sat should
                    // trigger the tested condition.
                    await expect(
                      bridge
                        .connect(thirdParty)
                        .requestRedemption(
                          walletPubKeyHash,
                          mainUtxo,
                          redeemerOutputScriptP2WPKH,
                          99999
                        )
                    ).to.be.revertedWith("Redemption amount too small")
                  })
                })
              }
            )

            context(
              "when redeemer output script points to the wallet public key hash",
              () => {
                it("should revert", async () => {
                  // Wallet public key hash hidden under P2WPKH.
                  await expect(
                    bridge
                      .connect(thirdParty)
                      .requestRedemption(
                        walletPubKeyHash,
                        mainUtxo,
                        `0x160014${walletPubKeyHash.substring(2)}`,
                        100000
                      )
                  ).to.be.revertedWith(
                    "Redeemer output script must not point to the wallet PKH"
                  )

                  // Wallet public key hash hidden under P2PKH.
                  await expect(
                    bridge
                      .connect(thirdParty)
                      .requestRedemption(
                        walletPubKeyHash,
                        mainUtxo,
                        `0x1976a914${walletPubKeyHash.substring(2)}88ac`,
                        100000
                      )
                  ).to.be.revertedWith(
                    "Redeemer output script must not point to the wallet PKH"
                  )

                  // Wallet public key hash hidden under P2SH.
                  await expect(
                    bridge
                      .connect(thirdParty)
                      .requestRedemption(
                        walletPubKeyHash,
                        mainUtxo,
                        `0x17a914${walletPubKeyHash.substring(2)}87`,
                        100000
                      )
                  ).to.be.revertedWith(
                    "Redeemer output script must not point to the wallet PKH"
                  )

                  // There is no need to check for P2WSH since that type
                  // uses 32-byte hashes. Because wallet public key hash is
                  // always 20-byte, there is no possibility those hashes
                  // can be confused during change output recognition.
                })
              }
            )
          })

          context("when redeemer output script is not standard type", () => {
            it("should revert", async () => {
              // The set of non-standard/malformed scripts is infinite.
              // A malformed P2PKH redeemer script is used as example.
              await expect(
                bridge
                  .connect(thirdParty)
                  .requestRedemption(
                    walletPubKeyHash,
                    mainUtxo,
                    "0x1988a914f4eedc8f40d4b8e30771f792b065ebec0abaddef88ac",
                    100000
                  )
              ).to.be.revertedWith(
                "Redeemer output script must be a standard type"
              )
            })
          })
        })

        context("when main UTXO data are invalid", () => {
          it("should revert", async () => {
            // The proper main UTXO hash `0` as `txOutputIndex`.
            await expect(
              bridge.connect(thirdParty).requestRedemption(
                walletPubKeyHash,
                {
                  txHash:
                    "0x3835ecdee2daa83c9a19b5012104ace55ecab197b5e16489c26d372e475f5d2a",
                  txOutputIndex: 1,
                  txOutputValue: 10000000,
                },
                "0x160014f4eedc8f40d4b8e30771f792b065ebec0abaddef",
                100000
              )
            ).to.be.revertedWith("Invalid main UTXO data")
          })
        })
      })

      context("when there is no main UTXO for the given wallet", () => {
        it("should revert", async () => {
          // Since there is no main UTXO for this wallet recorded in the
          // Bridge, the `mainUtxo` parameter can be anything.
          await expect(
            bridge
              .connect(thirdParty)
              .requestRedemption(
                walletPubKeyHash,
                NO_MAIN_UTXO,
                "0x160014f4eedc8f40d4b8e30771f792b065ebec0abaddef",
                100000
              )
          ).to.be.revertedWith("No main UTXO for the given wallet")
        })
      })
    })

    context("when wallet state is other than Live", () => {
      context("when wallet state is Unknown", () => {
        // No need to set wallet state explicitly as Unknown is the default
        // for wallets not being in the `wallets` mapping.
        it("should revert", async () => {
          await expect(
            bridge
              .connect(thirdParty)
              .requestRedemption(
                walletPubKeyHash,
                NO_MAIN_UTXO,
                "0x160014f4eedc8f40d4b8e30771f792b065ebec0abaddef",
                100000
              )
          ).to.be.revertedWith("Wallet must be in Live state")
        })
      })

      context("when wallet state is MovingFunds", () => {
        before(async () => {
          await createSnapshot()

          await bridge.setWallet(walletPubKeyHash, {
            ecdsaWalletID: ethers.constants.HashZero,
            mainUtxoHash: ethers.constants.HashZero,
            pendingRedemptionsValue: 0,
            createdAt: await lastBlockTime(),
            state: walletState.MovingFunds,
          })
        })

        after(async () => {
          await restoreSnapshot()
        })

        it("should revert", async () => {
          await expect(
            bridge
              .connect(thirdParty)
              .requestRedemption(
                walletPubKeyHash,
                NO_MAIN_UTXO,
                "0x160014f4eedc8f40d4b8e30771f792b065ebec0abaddef",
                100000
              )
          ).to.be.revertedWith("Wallet must be in Live state")
        })
      })

      context("when wallet state is Closed", () => {
        before(async () => {
          await createSnapshot()

          await bridge.setWallet(walletPubKeyHash, {
            ecdsaWalletID: ethers.constants.HashZero,
            mainUtxoHash: ethers.constants.HashZero,
            pendingRedemptionsValue: 0,
            createdAt: await lastBlockTime(),
            state: walletState.Closed,
          })
        })

        after(async () => {
          await restoreSnapshot()
        })

        it("should revert", async () => {
          await expect(
            bridge
              .connect(thirdParty)
              .requestRedemption(
                walletPubKeyHash,
                NO_MAIN_UTXO,
                "0x160014f4eedc8f40d4b8e30771f792b065ebec0abaddef",
                100000
              )
          ).to.be.revertedWith("Wallet must be in Live state")
        })
      })

      context("when wallet state is Terminated", () => {
        before(async () => {
          await createSnapshot()

          await bridge.setWallet(walletPubKeyHash, {
            ecdsaWalletID: ethers.constants.HashZero,
            mainUtxoHash: ethers.constants.HashZero,
            pendingRedemptionsValue: 0,
            createdAt: await lastBlockTime(),
            state: walletState.Terminated,
          })
        })

        after(async () => {
          await restoreSnapshot()
        })

        it("should revert", async () => {
          await expect(
            bridge
              .connect(thirdParty)
              .requestRedemption(
                walletPubKeyHash,
                NO_MAIN_UTXO,
                "0x160014f4eedc8f40d4b8e30771f792b065ebec0abaddef",
                100000
              )
          ).to.be.revertedWith("Wallet must be in Live state")
        })
      })
    })
  })

  describe("submitRedemptionProof", () => {
    context("when transaction proof is valid", () => {
      context("when there is a main UTXO for the given wallet", () => {
        context("when main UTXO data are valid", () => {
          context("when there is only one input", () => {
            context(
              "when the single input points to the wallet's main UTXO",
              () => {
                context("when wallet state is Live", () => {
                  context("when there is only one output", () => {
                    context(
                      "when the single output is a pending requested redemption",
                      () => {
                        const data: RedemptionTestData =
                          SinglePendingRequestedRedemption

                        let tx: ContractTransaction
                        let bridgeBalance: RedemptionBalanceChange
                        let walletPendingRedemptionsValue: RedemptionBalanceChange
                        let treasuryBalance: RedemptionBalanceChange
                        let redeemersBalances: RedemptionBalanceChange[]

                        before(async () => {
                          await createSnapshot()

                          // Simulate the situation when treasury fee is 0% to
                          // allow using the whole wallet's main UTXO value
                          // to fulfill the redemption request.
                          await bridge.setRedemptionTreasuryFeeDivisor(0)

                          // eslint-disable-next-line @typescript-eslint/no-extra-semi
                          ;({
                            tx,
                            bridgeBalance,
                            walletPendingRedemptionsValue,
                            treasuryBalance,
                            redeemersBalances,
                          } = await runRedemptionScenario(data))
                        })

                        after(async () => {
                          await restoreSnapshot()
                        })

                        it("should close processed redemption request", async () => {
                          const redemptionRequest =
                            await bridge.pendingRedemptions(
                              buildRedemptionKey(
                                data.wallet.pubKeyHash,
                                data.redemptionRequests[0].redeemerOutputScript
                              )
                            )

                          expect(redemptionRequest.requestedAt).to.be.equal(
                            0,
                            "Redemption request has not been closed"
                          )
                        })

                        it("should delete the wallet's main UTXO", async () => {
                          // The Bitcoin redemption transaction has no change
                          // output so the wallet's main UTXO should be
                          // deleted on the Bridge side.
                          expect(
                            (await bridge.getWallet(data.wallet.pubKeyHash))
                              .mainUtxoHash
                          ).to.be.equal(ethers.constants.HashZero)
                        })

                        it("should mark the previous main UTXO as spent", async () => {
                          const mainUtxoKey = ethers.utils.solidityKeccak256(
                            ["bytes32", "uint32"],
                            [data.mainUtxo.txHash, data.mainUtxo.txOutputIndex]
                          )

                          expect(await bridge.spentMainUTXOs(mainUtxoKey)).to.be
                            .true
                        })

                        it("should decrease the wallet's pending redemptions value", async () => {
                          // Wallet pending redemptions value should be
                          // decreased by the total redeemable amount but since
                          // the treasury fee is 0% in this test case, the
                          // total redeemable amount is equal to the total
                          // requested amount. See docs of the used test
                          // data for details.
                          expect(
                            walletPendingRedemptionsValue.afterProof.sub(
                              walletPendingRedemptionsValue.beforeProof
                            )
                          ).to.equal(-1177424)
                        })

                        it("should decrease Bridge's balance in Bank", async () => {
                          // Balance should be decreased by the total
                          // redeemable amount but since the treasury fee
                          // is 0% in this test case, the total redeemable
                          // amount is equal to the total requested amount.
                          // See docs of the used test data for details.
                          await expect(tx)
                            .to.emit(bank, "BalanceDecreased")
                            .withArgs(bridge.address, 1177424)
                          // In this case, the total Bridge balance change
                          // should be also equal to the same amount.
                          expect(
                            bridgeBalance.afterProof.sub(
                              bridgeBalance.beforeProof
                            )
                          ).to.equal(-1177424)
                        })

                        it("should not transfer anything to the treasury", async () => {
                          // Treasury balance should not be increased because
                          // the treasury fee is 0% in this test case.
                          expect(
                            treasuryBalance.afterProof.sub(
                              treasuryBalance.beforeProof
                            )
                          ).to.equal(0)
                        })

                        it("should not change redeemer balance in any way", async () => {
                          // Redemption proof submission should NEVER cause
                          // any change of the redeemer balance.
                          const redeemerBalance = redeemersBalances[0]

                          expect(
                            redeemerBalance.afterProof.sub(
                              redeemerBalance.beforeProof
                            )
                          ).to.be.equal(0, "Balance of redeemer has changed")
                        })
                      }
                    )

                    context(
                      "when the single output is a non-reported timed out requested redemption",
                      () => {
                        const data: RedemptionTestData =
                          SinglePendingRequestedRedemption

                        let tx: ContractTransaction
                        let bridgeBalance: RedemptionBalanceChange
                        let walletPendingRedemptionsValue: RedemptionBalanceChange
                        let treasuryBalance: RedemptionBalanceChange
                        let redeemersBalances: RedemptionBalanceChange[]

                        before(async () => {
                          await createSnapshot()

                          // Simulate the situation when treasury fee is 0% to
                          // allow using the whole wallet's main UTXO value
                          // to fulfill the redemption request.
                          await bridge.setRedemptionTreasuryFeeDivisor(0)

                          // Before submitting the redemption proof, wait
                          // an amount of time that will make the request
                          // timed out though don't report the timeout.
                          const beforeProofActions = async () => {
                            await increaseTime(await bridge.redemptionTimeout())
                          }

                          // eslint-disable-next-line @typescript-eslint/no-extra-semi
                          ;({
                            tx,
                            bridgeBalance,
                            walletPendingRedemptionsValue,
                            treasuryBalance,
                            redeemersBalances,
                          } = await runRedemptionScenario(
                            data,
                            beforeProofActions
                          ))
                        })

                        after(async () => {
                          await restoreSnapshot()
                        })

                        it("should close processed redemption request", async () => {
                          const redemptionRequest =
                            await bridge.pendingRedemptions(
                              buildRedemptionKey(
                                data.wallet.pubKeyHash,
                                data.redemptionRequests[0].redeemerOutputScript
                              )
                            )

                          expect(redemptionRequest.requestedAt).to.be.equal(
                            0,
                            "Redemption request has not been closed"
                          )
                        })

                        it("should delete the wallet's main UTXO", async () => {
                          // The Bitcoin redemption transaction has no change
                          // output so the wallet's main UTXO should be
                          // deleted on the Bridge side.
                          expect(
                            (await bridge.getWallet(data.wallet.pubKeyHash))
                              .mainUtxoHash
                          ).to.be.equal(ethers.constants.HashZero)
                        })

                        it("should mark the previous main UTXO as spent", async () => {
                          const mainUtxoKey = ethers.utils.solidityKeccak256(
                            ["bytes32", "uint32"],
                            [data.mainUtxo.txHash, data.mainUtxo.txOutputIndex]
                          )

                          expect(await bridge.spentMainUTXOs(mainUtxoKey)).to.be
                            .true
                        })

                        it("should decrease the wallet's pending redemptions value", async () => {
                          // Wallet pending redemptions value should be
                          // decreased by the total redeemable amount but since
                          // the treasury fee is 0% in this test case, the
                          // total redeemable amount is equal to the total
                          // requested amount. See docs of the used test
                          // data for details.
                          expect(
                            walletPendingRedemptionsValue.afterProof.sub(
                              walletPendingRedemptionsValue.beforeProof
                            )
                          ).to.equal(-1177424)
                        })

                        it("should decrease Bridge's balance in Bank", async () => {
                          // Balance should be decreased by the total
                          // redeemable amount but since the treasury fee
                          // is 0% in this test case, the total redeemable
                          // amount is equal to the total requested amount.
                          // See docs of the used test data for details.
                          await expect(tx)
                            .to.emit(bank, "BalanceDecreased")
                            .withArgs(bridge.address, 1177424)
                          // In this case, the total Bridge balance change
                          // should be also equal to the same amount.
                          expect(
                            bridgeBalance.afterProof.sub(
                              bridgeBalance.beforeProof
                            )
                          ).to.equal(-1177424)
                        })

                        it("should not transfer anything to the treasury", async () => {
                          // Treasury balance should not be increased because
                          // the treasury fee is 0% in this test case.
                          expect(
                            treasuryBalance.afterProof.sub(
                              treasuryBalance.beforeProof
                            )
                          ).to.equal(0)
                        })

                        it("should not change redeemer balance in any way", async () => {
                          // Redemption proof submission should NEVER cause
                          // any change of the redeemer balance.
                          const redeemerBalance = redeemersBalances[0]

                          expect(
                            redeemerBalance.afterProof.sub(
                              redeemerBalance.beforeProof
                            )
                          ).to.be.equal(0, "Balance of redeemer has changed")
                        })
                      }
                    )

                    context(
                      "when the single output is a reported timed out requested redemption",
                      () => {
                        const data: RedemptionTestData =
                          SinglePendingRequestedRedemption

                        let tx: ContractTransaction
                        let bridgeBalance: RedemptionBalanceChange
                        let walletPendingRedemptionsValue: RedemptionBalanceChange
                        let treasuryBalance: RedemptionBalanceChange
                        let redeemersBalances: RedemptionBalanceChange[]

                        before(async () => {
                          await createSnapshot()

                          // Simulate the situation when treasury fee is 0% to
                          // allow using the whole wallet's main UTXO value
                          // to fulfill the redemption request.
                          await bridge.setRedemptionTreasuryFeeDivisor(0)

                          // Before submitting the redemption proof, wait
                          // an amount of time that will make the request
                          // timed out and then report the timeout.
                          const beforeProofActions = async () => {
                            await increaseTime(await bridge.redemptionTimeout())
                            await bridge.notifyRedemptionTimeout(
                              data.wallet.pubKeyHash,
                              data.redemptionRequests[0].redeemerOutputScript
                            )
                          }

                          // eslint-disable-next-line @typescript-eslint/no-extra-semi
                          ;({
                            tx,
                            bridgeBalance,
                            walletPendingRedemptionsValue,
                            treasuryBalance,
                            redeemersBalances,
                          } = await runRedemptionScenario(
                            data,
                            beforeProofActions
                          ))
                        })

                        after(async () => {
                          await restoreSnapshot()
                        })

                        it("should hold the timed out request in the contract state", async () => {
                          const redemptionRequest =
                            await bridge.timedOutRedemptions(
                              buildRedemptionKey(
                                data.wallet.pubKeyHash,
                                data.redemptionRequests[0].redeemerOutputScript
                              )
                            )

                          expect(
                            redemptionRequest.requestedAt
                          ).to.be.greaterThan(
                            0,
                            "Timed out request was removed from the contract state"
                          )
                        })

                        it("should delete the wallet's main UTXO", async () => {
                          // The Bitcoin redemption transaction has no change
                          // output so the wallet's main UTXO should be
                          // deleted on the Bridge side. It doesn't matter
                          // the only redemption handled by the transaction
                          // is reported as timed out.
                          expect(
                            (await bridge.getWallet(data.wallet.pubKeyHash))
                              .mainUtxoHash
                          ).to.be.equal(ethers.constants.HashZero)
                        })

                        it("should mark the previous main UTXO as spent", async () => {
                          const mainUtxoKey = ethers.utils.solidityKeccak256(
                            ["bytes32", "uint32"],
                            [data.mainUtxo.txHash, data.mainUtxo.txOutputIndex]
                          )

                          expect(await bridge.spentMainUTXOs(mainUtxoKey)).to.be
                            .true
                        })

                        it("should not change the wallet's pending redemptions value", async () => {
                          // All the bookkeeping regarding the timed out
                          // request was done upon timeout report. The
                          // wallet pending redemptions value should not
                          // be changed in any way.
                          expect(
                            walletPendingRedemptionsValue.afterProof.sub(
                              walletPendingRedemptionsValue.beforeProof
                            )
                          ).to.equal(0)
                        })

                        it("should not change Bridge's balance in Bank", async () => {
                          // All the bookkeeping regarding the timed out
                          // request was done upon timeout report. The Bridge
                          // balance in the bank should neither be decreased...
                          await expect(tx)
                            .to.emit(bank, "BalanceDecreased")
                            .withArgs(bridge.address, 0)
                          // ...nor changed in any other way.
                          expect(
                            bridgeBalance.afterProof.sub(
                              bridgeBalance.beforeProof
                            )
                          ).to.equal(0)
                        })

                        it("should not transfer anything to the treasury", async () => {
                          // Treasury balance should not be increased in any way
                          // since the only request handled by the redemption
                          // transaction is reported as timed out and is just
                          // skipped during processing.
                          expect(
                            treasuryBalance.afterProof.sub(
                              treasuryBalance.beforeProof
                            )
                          ).to.equal(0)
                        })

                        it("should not change redeemer balance in any way", async () => {
                          // Redemption proof submission should NEVER cause
                          // any change of the redeemer balance.
                          const redeemerBalance = redeemersBalances[0]

                          expect(
                            redeemerBalance.afterProof.sub(
                              redeemerBalance.beforeProof
                            )
                          ).to.be.equal(0, "Balance of redeemer has changed")
                        })
                      }
                    )

                    context(
                      "when the single output is a pending requested redemption but redeemed amount is wrong",
                      () => {
                        const data: RedemptionTestData = JSON.parse(
                          JSON.stringify(SinglePendingRequestedRedemption)
                        )

                        let outcome: Promise<RedemptionScenarioOutcome>

                        before(async () => {
                          await createSnapshot()

                          // Alter the single redemption request in the test
                          // data and set such an amount that will cause
                          // the Bitcoin redemption transaction to be deemed
                          // as invalid due to a wrong amount. The transaction
                          // output has the value of 1176924 so to make this
                          // test scenario happen, the request amount must be
                          // way different (lesser or greater) than the output
                          // value. Worth noting that this test scenario tests
                          // the amount condition in a general and simplified
                          // way without stressing all specific edge cases.
                          // Doing a detailed check would require more dedicated
                          // test data sets which would make it far more
                          // complicated without giving much value in return.
                          data.redemptionRequests[0].amount = 300000

                          outcome = runRedemptionScenario(data)
                        })

                        after(async () => {
                          await restoreSnapshot()
                        })

                        it("should revert", async () => {
                          await expect(outcome).to.be.revertedWith(
                            "Output value is not within the acceptable range of the pending request"
                          )
                        })
                      }
                    )

                    context(
                      "when the single output is a reported timed out requested redemption but amount is wrong",
                      () => {
                        const data: RedemptionTestData = JSON.parse(
                          JSON.stringify(SinglePendingRequestedRedemption)
                        )

                        let outcome: Promise<RedemptionScenarioOutcome>

                        before(async () => {
                          await createSnapshot()

                          // Alter the single redemption request in the test
                          // data and set such an amount that will cause
                          // the Bitcoin redemption transaction to be deemed
                          // as invalid due to a wrong amount. The transaction
                          // output has the value of 1176924 so to make this
                          // test scenario happen, the request amount must be
                          // way different (lesser or greater) than the output
                          // value. Worth noting that this test scenario tests
                          // the amount condition in a general and simplified
                          // way without stressing all specific edge cases.
                          // Doing a detailed check would require more dedicated
                          // test data sets which would make it far more
                          // complicated without giving much value in return.
                          data.redemptionRequests[0].amount = 300000

                          // Before submitting the redemption proof, wait
                          // an amount of time that will make the request
                          // timed out and then report the timeout.
                          const beforeProofActions = async () => {
                            await increaseTime(await bridge.redemptionTimeout())
                            await bridge.notifyRedemptionTimeout(
                              data.wallet.pubKeyHash,
                              data.redemptionRequests[0].redeemerOutputScript
                            )
                          }

                          outcome = runRedemptionScenario(
                            data,
                            beforeProofActions
                          )
                        })

                        after(async () => {
                          await restoreSnapshot()
                        })

                        it("should revert", async () => {
                          await expect(outcome).to.be.revertedWith(
                            "Output value is not within the acceptable range of the timed out request"
                          )
                        })
                      }
                    )

                    context(
                      "when the single output is a legal P2PKH change with a non-zero value",
                      () => {
                        const data: RedemptionTestData = SingleP2PKHChange

                        let outcome: Promise<RedemptionScenarioOutcome>

                        before(async () => {
                          await createSnapshot()

                          outcome = runRedemptionScenario(data)
                        })

                        after(async () => {
                          await restoreSnapshot()
                        })

                        // Should be deemed as valid change though rejected
                        // because this change is a single output and at least
                        // one requested redemption is expected.
                        it("should revert", async () => {
                          await expect(outcome).to.be.revertedWith(
                            "Redemption transaction must process at least one redemption"
                          )
                        })
                      }
                    )

                    context(
                      "when the single output is a legal P2WPKH change with a non-zero value",
                      () => {
                        const data: RedemptionTestData = SingleP2WPKHChange

                        let outcome: Promise<RedemptionScenarioOutcome>

                        before(async () => {
                          await createSnapshot()

                          outcome = runRedemptionScenario(data)
                        })

                        after(async () => {
                          await restoreSnapshot()
                        })

                        // Should be deemed as valid change though rejected
                        // because this change is a single output and at least
                        // one requested redemption is expected.
                        it("should revert", async () => {
                          await expect(outcome).to.be.revertedWith(
                            "Redemption transaction must process at least one redemption"
                          )
                        })
                      }
                    )

                    context(
                      "when the single output is an illegal P2SH change with a non-zero value",
                      () => {
                        const data: RedemptionTestData = SingleP2SHChange

                        let outcome: Promise<RedemptionScenarioOutcome>

                        before(async () => {
                          await createSnapshot()

                          outcome = runRedemptionScenario(data)
                        })

                        after(async () => {
                          await restoreSnapshot()
                        })

                        // We have this case because P2SH script has a 20-byte
                        // payload which may match the 20-byte wallet public
                        // key hash though it should be always rejected as
                        // non-requested output. There is no need to check for
                        // P2WSH since the payload is always 32-byte there.
                        // The main reason we need to bother about 20-byte
                        // hashes is because the wallet public key hash has
                        // always 20-bytes and we must make sure no redemption
                        // request uses it as a redeemer script to not confuse
                        // an output that will try to handle that request with
                        // a proper change output also referencing the wallet
                        // public key hash.
                        it("should revert", async () => {
                          await expect(outcome).to.be.revertedWith(
                            "Output is a non-requested redemption"
                          )
                        })
                      }
                    )

                    context(
                      "when the single output is a change with a zero as value",
                      () => {
                        const data: RedemptionTestData =
                          SingleP2WPKHChangeZeroValue

                        let outcome: Promise<RedemptionScenarioOutcome>

                        before(async () => {
                          await createSnapshot()

                          outcome = runRedemptionScenario(data)
                        })

                        after(async () => {
                          await restoreSnapshot()
                        })

                        it("should revert", async () => {
                          await expect(outcome).to.be.revertedWith(
                            "Output is a non-requested redemption"
                          )
                        })
                      }
                    )

                    context(
                      "when the single output is a non-requested redemption to an arbitrary script",
                      () => {
                        const data: RedemptionTestData =
                          SingleNonRequestedRedemption

                        let outcome: Promise<RedemptionScenarioOutcome>

                        before(async () => {
                          await createSnapshot()

                          outcome = runRedemptionScenario(data)
                        })

                        after(async () => {
                          await restoreSnapshot()
                        })

                        it("should revert", async () => {
                          await expect(outcome).to.be.revertedWith(
                            "Output is a non-requested redemption"
                          )
                        })
                      }
                    )

                    context(
                      "when the single output is provably unspendable OP_RETURN",
                      () => {
                        const data: RedemptionTestData =
                          SingleProvablyUnspendable

                        let outcome: Promise<RedemptionScenarioOutcome>

                        before(async () => {
                          await createSnapshot()

                          outcome = runRedemptionScenario(data)
                        })

                        after(async () => {
                          await restoreSnapshot()
                        })

                        it("should revert", async () => {
                          await expect(outcome).to.be.revertedWith(
                            "Output is a non-requested redemption"
                          )
                        })
                      }
                    )
                  })

                  context("when there are multiple outputs", () => {
                    context(
                      "when output vector consists only of pending requested redemptions",
                      () => {
                        const data: RedemptionTestData =
                          MultiplePendingRequestedRedemptions

                        let tx: ContractTransaction
                        let bridgeBalance: RedemptionBalanceChange
                        let walletPendingRedemptionsValue: RedemptionBalanceChange
                        let treasuryBalance: RedemptionBalanceChange
                        let redeemersBalances: RedemptionBalanceChange[]

                        before(async () => {
                          await createSnapshot()

                          // Simulate the situation when treasury fee is 0% to
                          // allow using the whole wallet's main UTXO value
                          // to fulfill the redemption requests.
                          await bridge.setRedemptionTreasuryFeeDivisor(0)

                          // eslint-disable-next-line @typescript-eslint/no-extra-semi
                          ;({
                            tx,
                            bridgeBalance,
                            walletPendingRedemptionsValue,
                            treasuryBalance,
                            redeemersBalances,
                          } = await runRedemptionScenario(data))
                        })

                        after(async () => {
                          await restoreSnapshot()
                        })

                        it("should close processed redemption requests", async () => {
                          for (
                            let i = 0;
                            i < data.redemptionRequests.length;
                            i++
                          ) {
                            const redemptionRequest =
                              // eslint-disable-next-line no-await-in-loop
                              await bridge.pendingRedemptions(
                                buildRedemptionKey(
                                  data.wallet.pubKeyHash,
                                  data.redemptionRequests[i]
                                    .redeemerOutputScript
                                )
                              )

                            expect(redemptionRequest.requestedAt).to.be.equal(
                              0,
                              `Redemption request with index ${i} has not been closed`
                            )
                          }
                        })

                        it("should delete the wallet's main UTXO", async () => {
                          // The Bitcoin redemption transaction has no change
                          // output so the wallet's main UTXO should be
                          // deleted on the Bridge side.
                          expect(
                            (await bridge.getWallet(data.wallet.pubKeyHash))
                              .mainUtxoHash
                          ).to.be.equal(ethers.constants.HashZero)
                        })

                        it("should mark the previous main UTXO as spent", async () => {
                          const mainUtxoKey = ethers.utils.solidityKeccak256(
                            ["bytes32", "uint32"],
                            [data.mainUtxo.txHash, data.mainUtxo.txOutputIndex]
                          )

                          expect(await bridge.spentMainUTXOs(mainUtxoKey)).to.be
                            .true
                        })

                        it("should decrease the wallet's pending redemptions value", async () => {
                          // Wallet pending redemptions value should be
                          // decreased by the total redeemable amount but since
                          // the treasury fee is 0% in this test case, the
                          // total redeemable amount is equal to the total
                          // requested amount. See docs of the used test
                          // data for details.
                          expect(
                            walletPendingRedemptionsValue.afterProof.sub(
                              walletPendingRedemptionsValue.beforeProof
                            )
                          ).to.equal(-959845)
                        })

                        it("should decrease Bridge's balance in Bank", async () => {
                          // Balance should be decreased by the total
                          // redeemable amount but since the treasury fee
                          // is 0% in this test case, the total redeemable
                          // amount is equal to the total requested amount.
                          // See docs of the used test data for details.
                          await expect(tx)
                            .to.emit(bank, "BalanceDecreased")
                            .withArgs(bridge.address, 959845)
                          // In this case, the total Bridge balance change
                          // should be also equal to the same amount.
                          expect(
                            bridgeBalance.afterProof.sub(
                              bridgeBalance.beforeProof
                            )
                          ).to.equal(-959845)
                        })

                        it("should not transfer anything to the treasury", async () => {
                          // Treasury balance should not be increased because
                          // the treasury fee is 0% in this test case.
                          expect(
                            treasuryBalance.afterProof.sub(
                              treasuryBalance.beforeProof
                            )
                          ).to.equal(0)
                        })

                        it("should not change redeemers balances in any way", async () => {
                          // Redemption proof submission should NEVER cause
                          // any change of the redeemers balances.
                          for (
                            let i = 0;
                            i < data.redemptionRequests.length;
                            i++
                          ) {
                            const redeemerBalance = redeemersBalances[i]

                            expect(
                              redeemerBalance.afterProof.sub(
                                redeemerBalance.beforeProof
                              )
                            ).to.be.equal(
                              0,
                              `Balance of redeemer with index ${i} has changed`
                            )
                          }
                        })
                      }
                    )

                    context(
                      "when output vector consists of pending requested redemptions and a non-zero change",
                      () => {
                        const data: RedemptionTestData =
                          MultiplePendingRequestedRedemptionsWithP2WPKHChange

                        let tx: ContractTransaction
                        let bridgeBalance: RedemptionBalanceChange
                        let walletPendingRedemptionsValue: RedemptionBalanceChange
                        let treasuryBalance: RedemptionBalanceChange
                        let redeemersBalances: RedemptionBalanceChange[]

                        before(async () => {
                          await createSnapshot()

                          // eslint-disable-next-line @typescript-eslint/no-extra-semi
                          ;({
                            tx,
                            bridgeBalance,
                            walletPendingRedemptionsValue,
                            treasuryBalance,
                            redeemersBalances,
                          } = await runRedemptionScenario(data))
                        })

                        after(async () => {
                          await restoreSnapshot()
                        })

                        it("should close processed redemption requests", async () => {
                          for (
                            let i = 0;
                            i < data.redemptionRequests.length;
                            i++
                          ) {
                            const redemptionRequest =
                              // eslint-disable-next-line no-await-in-loop
                              await bridge.pendingRedemptions(
                                buildRedemptionKey(
                                  data.wallet.pubKeyHash,
                                  data.redemptionRequests[i]
                                    .redeemerOutputScript
                                )
                              )

                            expect(redemptionRequest.requestedAt).to.be.equal(
                              0,
                              `Redemption request with index ${i} has not been closed`
                            )
                          }
                        })

                        it("should update the wallet's main UTXO", async () => {
                          // Change index and value can be taken by exploring
                          // the redemption transaction structure and getting
                          // the output pointing back to wallet PKH.
                          const expectedMainUtxoHash = buildMainUtxoHash(
                            data.redemptionTx.hash,
                            5,
                            137130866
                          )

                          expect(
                            (await bridge.getWallet(data.wallet.pubKeyHash))
                              .mainUtxoHash
                          ).to.be.equal(expectedMainUtxoHash)
                        })

                        it("should mark the previous main UTXO as spent", async () => {
                          const mainUtxoKey = ethers.utils.solidityKeccak256(
                            ["bytes32", "uint32"],
                            [data.mainUtxo.txHash, data.mainUtxo.txOutputIndex]
                          )

                          expect(await bridge.spentMainUTXOs(mainUtxoKey)).to.be
                            .true
                        })

                        it("should decrease the wallet's pending redemptions value", async () => {
                          // Wallet pending redemptions value should be
                          // decreased by the total redeemable amount. See docs
                          // of the used test data for details.
                          expect(
                            walletPendingRedemptionsValue.afterProof.sub(
                              walletPendingRedemptionsValue.beforeProof
                            )
                          ).to.equal(-6432350)
                        })

                        it("should decrease Bridge's balance in Bank", async () => {
                          // Balance should be decreased by the total
                          // redeemable amount. See docs of the used test
                          // data for details.
                          await expect(tx)
                            .to.emit(bank, "BalanceDecreased")
                            .withArgs(bridge.address, 6432350)
                          // However, the total balance change of the
                          // Bridge should also consider the treasury
                          // fee collected upon requests and transferred
                          // to the treasury at the end of the proof.
                          // This is why the total Bridge's balance change
                          // is equal to the total requested amount for
                          // all requests. See docs of the used test data
                          // for details.
                          expect(
                            bridgeBalance.afterProof.sub(
                              bridgeBalance.beforeProof
                            )
                          ).to.equal(-6435567)
                        })

                        it("should transfer collected treasury fee", async () => {
                          // Treasury balance should be increased by the total
                          // treasury fee for all requests. See docs of the
                          // used test data for details.
                          expect(
                            treasuryBalance.afterProof.sub(
                              treasuryBalance.beforeProof
                            )
                          ).to.equal(3217)
                        })

                        it("should not change redeemers balances in any way", async () => {
                          // Redemption proof submission should NEVER cause
                          // any change of the redeemers balances.
                          for (
                            let i = 0;
                            i < data.redemptionRequests.length;
                            i++
                          ) {
                            const redeemerBalance = redeemersBalances[i]

                            expect(
                              redeemerBalance.afterProof.sub(
                                redeemerBalance.beforeProof
                              )
                            ).to.be.equal(
                              0,
                              `Balance of redeemer with index ${i} has changed`
                            )
                          }
                        })
                      }
                    )

                    context(
                      "when output vector consists only of reported timed out requested redemptions",
                      () => {
                        const data: RedemptionTestData =
                          MultiplePendingRequestedRedemptions

                        let tx: ContractTransaction
                        let bridgeBalance: RedemptionBalanceChange
                        let walletPendingRedemptionsValue: RedemptionBalanceChange
                        let treasuryBalance: RedemptionBalanceChange
                        let redeemersBalances: RedemptionBalanceChange[]

                        before(async () => {
                          await createSnapshot()

                          // Simulate the situation when treasury fee is 0% to
                          // allow using the whole wallet's main UTXO value
                          // to fulfill the redemption requests.
                          await bridge.setRedemptionTreasuryFeeDivisor(0)

                          // Before submitting the redemption proof, wait
                          // an amount of time that will make the requests
                          // timed out and then report the timeouts.
                          const beforeProofActions = async () => {
                            await increaseTime(await bridge.redemptionTimeout())

                            for (
                              let i = 0;
                              i < data.redemptionRequests.length;
                              i++
                            ) {
                              // eslint-disable-next-line no-await-in-loop
                              await bridge.notifyRedemptionTimeout(
                                data.wallet.pubKeyHash,
                                data.redemptionRequests[i].redeemerOutputScript
                              )
                            }
                          }

                          // eslint-disable-next-line @typescript-eslint/no-extra-semi
                          ;({
                            tx,
                            bridgeBalance,
                            walletPendingRedemptionsValue,
                            treasuryBalance,
                            redeemersBalances,
                          } = await runRedemptionScenario(
                            data,
                            beforeProofActions
                          ))
                        })

                        after(async () => {
                          await restoreSnapshot()
                        })

                        it("should hold the timed out requests in the contract state", async () => {
                          for (
                            let i = 0;
                            i < data.redemptionRequests.length;
                            i++
                          ) {
                            const redemptionRequest =
                              // eslint-disable-next-line no-await-in-loop
                              await bridge.timedOutRedemptions(
                                buildRedemptionKey(
                                  data.wallet.pubKeyHash,
                                  data.redemptionRequests[i]
                                    .redeemerOutputScript
                                )
                              )

                            expect(
                              redemptionRequest.requestedAt
                            ).to.be.greaterThan(
                              0,
                              `Timed out request with index ${i} was removed from the contract state`
                            )
                          }
                        })

                        it("should delete the wallet's main UTXO", async () => {
                          // The Bitcoin redemption transaction has no change
                          // output so the wallet's main UTXO should be
                          // deleted on the Bridge side. It doesn't matter
                          // that all redemptions handled by the transaction
                          // are reported as timed out.
                          expect(
                            (await bridge.getWallet(data.wallet.pubKeyHash))
                              .mainUtxoHash
                          ).to.be.equal(ethers.constants.HashZero)
                        })

                        it("should mark the previous main UTXO as spent", async () => {
                          const mainUtxoKey = ethers.utils.solidityKeccak256(
                            ["bytes32", "uint32"],
                            [data.mainUtxo.txHash, data.mainUtxo.txOutputIndex]
                          )

                          expect(await bridge.spentMainUTXOs(mainUtxoKey)).to.be
                            .true
                        })

                        it("should not change the wallet's pending redemptions value", async () => {
                          // All the bookkeeping regarding the timed out
                          // requests was done upon timeout reports. The
                          // wallet pending redemptions value should not
                          // be changed in any way.
                          expect(
                            walletPendingRedemptionsValue.afterProof.sub(
                              walletPendingRedemptionsValue.beforeProof
                            )
                          ).to.equal(0)
                        })

                        it("should not change Bridge's balance in Bank", async () => {
                          // All the bookkeeping regarding the timed out
                          // requests was done upon timeout reports. The Bridge
                          // balance in the bank should neither be decreased...
                          await expect(tx)
                            .to.emit(bank, "BalanceDecreased")
                            .withArgs(bridge.address, 0)
                          // ...nor changed in any other way.
                          expect(
                            bridgeBalance.afterProof.sub(
                              bridgeBalance.beforeProof
                            )
                          ).to.equal(0)
                        })

                        it("should not transfer anything to the treasury", async () => {
                          // Treasury balance should not be increased in any way
                          // since all requests handled by the redemption
                          // transaction are reported as timed out and are just
                          // skipped during processing.
                          expect(
                            treasuryBalance.afterProof.sub(
                              treasuryBalance.beforeProof
                            )
                          ).to.equal(0)
                        })

                        it("should not change redeemers balances in any way", async () => {
                          // Redemption proof submission should NEVER cause
                          // any change of the redeemers balances.
                          for (
                            let i = 0;
                            i < data.redemptionRequests.length;
                            i++
                          ) {
                            const redeemerBalance = redeemersBalances[i]

                            expect(
                              redeemerBalance.afterProof.sub(
                                redeemerBalance.beforeProof
                              )
                            ).to.be.equal(
                              0,
                              `Balance of redeemer with index ${i} has changed`
                            )
                          }
                        })
                      }
                    )

                    context(
                      "when output vector consists of reported timed out requested redemptions and a non-zero change",
                      () => {
                        const data: RedemptionTestData =
                          MultiplePendingRequestedRedemptionsWithP2WPKHChange

                        let tx: ContractTransaction
                        let bridgeBalance: RedemptionBalanceChange
                        let walletPendingRedemptionsValue: RedemptionBalanceChange
                        let treasuryBalance: RedemptionBalanceChange
                        let redeemersBalances: RedemptionBalanceChange[]

                        before(async () => {
                          await createSnapshot()

                          // Before submitting the redemption proof, wait
                          // an amount of time that will make the requests
                          // timed out and then report the timeouts.
                          const beforeProofActions = async () => {
                            await increaseTime(await bridge.redemptionTimeout())

                            for (
                              let i = 0;
                              i < data.redemptionRequests.length;
                              i++
                            ) {
                              // eslint-disable-next-line no-await-in-loop
                              await bridge.notifyRedemptionTimeout(
                                data.wallet.pubKeyHash,
                                data.redemptionRequests[i].redeemerOutputScript
                              )
                            }
                          }

                          // eslint-disable-next-line @typescript-eslint/no-extra-semi
                          ;({
                            tx,
                            bridgeBalance,
                            walletPendingRedemptionsValue,
                            treasuryBalance,
                            redeemersBalances,
                          } = await runRedemptionScenario(
                            data,
                            beforeProofActions
                          ))
                        })

                        after(async () => {
                          await restoreSnapshot()
                        })

                        it("should hold the timed out requests in the contract state", async () => {
                          for (
                            let i = 0;
                            i < data.redemptionRequests.length;
                            i++
                          ) {
                            const redemptionRequest =
                              // eslint-disable-next-line no-await-in-loop
                              await bridge.timedOutRedemptions(
                                buildRedemptionKey(
                                  data.wallet.pubKeyHash,
                                  data.redemptionRequests[i]
                                    .redeemerOutputScript
                                )
                              )

                            expect(
                              redemptionRequest.requestedAt
                            ).to.be.greaterThan(
                              0,
                              `Timed out request with index ${i} was removed from the contract state`
                            )
                          }
                        })

                        it("should update the wallet's main UTXO", async () => {
                          // Change index and value can be taken by exploring
                          // the redemption transaction structure and getting
                          // the output pointing back to wallet PKH.
                          const expectedMainUtxoHash = buildMainUtxoHash(
                            data.redemptionTx.hash,
                            5,
                            137130866
                          )

                          expect(
                            (await bridge.getWallet(data.wallet.pubKeyHash))
                              .mainUtxoHash
                          ).to.be.equal(expectedMainUtxoHash)
                        })

                        it("should mark the previous main UTXO as spent", async () => {
                          const mainUtxoKey = ethers.utils.solidityKeccak256(
                            ["bytes32", "uint32"],
                            [data.mainUtxo.txHash, data.mainUtxo.txOutputIndex]
                          )

                          expect(await bridge.spentMainUTXOs(mainUtxoKey)).to.be
                            .true
                        })

                        it("should not change the wallet's pending redemptions value", async () => {
                          // All the bookkeeping regarding the timed out
                          // requests was done upon timeout reports. The
                          // wallet pending redemptions value should not
                          // be changed in any way.
                          expect(
                            walletPendingRedemptionsValue.afterProof.sub(
                              walletPendingRedemptionsValue.beforeProof
                            )
                          ).to.equal(0)
                        })

                        it("should not change Bridge's balance in Bank", async () => {
                          // All the bookkeeping regarding the timed out
                          // requests was done upon timeout reports. The Bridge
                          // balance in the bank should neither be decreased...
                          await expect(tx)
                            .to.emit(bank, "BalanceDecreased")
                            .withArgs(bridge.address, 0)
                          // ...nor changed in any other way.
                          expect(
                            bridgeBalance.afterProof.sub(
                              bridgeBalance.beforeProof
                            )
                          ).to.equal(0)
                        })

                        it("should not transfer anything to the treasury", async () => {
                          // Treasury balance should not be increased in any way
                          // since all requests handled by the redemption
                          // transaction are reported as timed out and are just
                          // skipped during processing.
                          expect(
                            treasuryBalance.afterProof.sub(
                              treasuryBalance.beforeProof
                            )
                          ).to.equal(0)
                        })

                        it("should not change redeemers balances in any way", async () => {
                          // Redemption proof submission should NEVER cause
                          // any change of the redeemers balances.
                          for (
                            let i = 0;
                            i < data.redemptionRequests.length;
                            i++
                          ) {
                            const redeemerBalance = redeemersBalances[i]

                            expect(
                              redeemerBalance.afterProof.sub(
                                redeemerBalance.beforeProof
                              )
                            ).to.be.equal(
                              0,
                              `Balance of redeemer with index ${i} has changed`
                            )
                          }
                        })
                      }
                    )

                    context(
                      "when output vector consists of pending requested redemptions and reported timed out requested redemptions",
                      () => {
                        const data: RedemptionTestData =
                          MultiplePendingRequestedRedemptions

                        let tx: ContractTransaction
                        let bridgeBalance: RedemptionBalanceChange
                        let walletPendingRedemptionsValue: RedemptionBalanceChange
                        let treasuryBalance: RedemptionBalanceChange
                        let redeemersBalances: RedemptionBalanceChange[]

                        before(async () => {
                          await createSnapshot()

                          // Simulate the situation when treasury fee is 0% to
                          // allow using the whole wallet's main UTXO value
                          // to fulfill the redemption requests.
                          await bridge.setRedemptionTreasuryFeeDivisor(0)

                          // Before submitting the redemption proof, wait
                          // an amount of time that will make the requests
                          // timed out but report timeout only the two first
                          // requests.
                          const beforeProofActions = async () => {
                            await increaseTime(await bridge.redemptionTimeout())

                            await bridge.notifyRedemptionTimeout(
                              data.wallet.pubKeyHash,
                              data.redemptionRequests[0].redeemerOutputScript
                            )
                            await bridge.notifyRedemptionTimeout(
                              data.wallet.pubKeyHash,
                              data.redemptionRequests[1].redeemerOutputScript
                            )
                          }

                          // eslint-disable-next-line @typescript-eslint/no-extra-semi
                          ;({
                            tx,
                            bridgeBalance,
                            walletPendingRedemptionsValue,
                            treasuryBalance,
                            redeemersBalances,
                          } = await runRedemptionScenario(
                            data,
                            beforeProofActions
                          ))
                        })

                        after(async () => {
                          await restoreSnapshot()
                        })

                        it("should hold the timed out requests in the contract state", async () => {
                          // Check the two first requests reported as timed out
                          // are actually held in the contract state after
                          // proof submission.
                          for (let i = 0; i < 2; i++) {
                            const redemptionRequest =
                              // eslint-disable-next-line no-await-in-loop
                              await bridge.timedOutRedemptions(
                                buildRedemptionKey(
                                  data.wallet.pubKeyHash,
                                  data.redemptionRequests[i]
                                    .redeemerOutputScript
                                )
                              )

                            expect(
                              redemptionRequest.requestedAt
                            ).to.be.greaterThan(
                              0,
                              `Timed out request with index ${i} was removed from the contract state`
                            )
                          }
                        })

                        it("should close processed redemption requests", async () => {
                          // Check the remaining requests not reported as
                          // timed out were actually closed after proof
                          // submission.
                          for (
                            let i = 2;
                            i < data.redemptionRequests.length;
                            i++
                          ) {
                            const redemptionRequest =
                              // eslint-disable-next-line no-await-in-loop
                              await bridge.pendingRedemptions(
                                buildRedemptionKey(
                                  data.wallet.pubKeyHash,
                                  data.redemptionRequests[i]
                                    .redeemerOutputScript
                                )
                              )

                            expect(redemptionRequest.requestedAt).to.be.equal(
                              0,
                              `Redemption request with index ${i} has not been closed`
                            )
                          }
                        })

                        it("should delete the wallet's main UTXO", async () => {
                          // The Bitcoin redemption transaction has no change
                          // output so the wallet's main UTXO should be
                          // deleted on the Bridge side.
                          expect(
                            (await bridge.getWallet(data.wallet.pubKeyHash))
                              .mainUtxoHash
                          ).to.be.equal(ethers.constants.HashZero)
                        })

                        it("should mark the previous main UTXO as spent", async () => {
                          const mainUtxoKey = ethers.utils.solidityKeccak256(
                            ["bytes32", "uint32"],
                            [data.mainUtxo.txHash, data.mainUtxo.txOutputIndex]
                          )

                          expect(await bridge.spentMainUTXOs(mainUtxoKey)).to.be
                            .true
                        })

                        it("should decrease the wallet's pending redemptions value", async () => {
                          // Wallet pending redemptions value should be
                          // decreased by the total redeemable amount but since
                          // the treasury fee is 0% in this test case, the
                          // total redeemable amount is equal to the total
                          // requested amount. However, only pending
                          // requests are taken into account and all reported
                          // timeouts should be ignored because the appropriate
                          // bookkeeping was already made upon timeout reports.
                          // See docs of the used test data for details.
                          expect(
                            walletPendingRedemptionsValue.afterProof.sub(
                              walletPendingRedemptionsValue.beforeProof
                            )
                          ).to.equal(-575907)
                        })

                        it("should decrease Bridge's balance in Bank", async () => {
                          // Balance should be decreased by the total
                          // redeemable amount but since the treasury fee
                          // is 0% in this test case, the total redeemable
                          // amount is equal to the total requested amount.
                          // However, only pending requests are taken into
                          // account and all reported timeouts should be
                          // ignored because the appropriate bookkeeping was
                          // already made upon timeout reports. See docs of the
                          // used test data for details.
                          await expect(tx)
                            .to.emit(bank, "BalanceDecreased")
                            .withArgs(bridge.address, 575907)
                          // In this case, the total Bridge balance change
                          // should be also equal to the same amount.
                          expect(
                            bridgeBalance.afterProof.sub(
                              bridgeBalance.beforeProof
                            )
                          ).to.equal(-575907)
                        })

                        it("should not transfer anything to the treasury", async () => {
                          // Treasury balance should not be increased because
                          // the treasury fee is 0% in this test case.
                          expect(
                            treasuryBalance.afterProof.sub(
                              treasuryBalance.beforeProof
                            )
                          ).to.equal(0)
                        })

                        it("should not change redeemers balances in any way", async () => {
                          // Redemption proof submission should NEVER cause
                          // any change of the redeemers balances.
                          for (
                            let i = 0;
                            i < data.redemptionRequests.length;
                            i++
                          ) {
                            const redeemerBalance = redeemersBalances[i]

                            expect(
                              redeemerBalance.afterProof.sub(
                                redeemerBalance.beforeProof
                              )
                            ).to.be.equal(
                              0,
                              `Balance of redeemer with index ${i} has changed`
                            )
                          }
                        })
                      }
                    )

                    context(
                      "when output vector consists of pending requested redemptions, reported timed out requested redemptions and a non-zero change",
                      () => {
                        const data: RedemptionTestData =
                          MultiplePendingRequestedRedemptionsWithP2WPKHChange

                        let tx: ContractTransaction
                        let bridgeBalance: RedemptionBalanceChange
                        let walletPendingRedemptionsValue: RedemptionBalanceChange
                        let treasuryBalance: RedemptionBalanceChange
                        let redeemersBalances: RedemptionBalanceChange[]

                        before(async () => {
                          await createSnapshot()

                          // Before submitting the redemption proof, wait
                          // an amount of time that will make the requests
                          // timed out but report timeout only the two first
                          // requests.
                          const beforeProofActions = async () => {
                            await increaseTime(await bridge.redemptionTimeout())

                            await bridge.notifyRedemptionTimeout(
                              data.wallet.pubKeyHash,
                              data.redemptionRequests[0].redeemerOutputScript
                            )
                            await bridge.notifyRedemptionTimeout(
                              data.wallet.pubKeyHash,
                              data.redemptionRequests[1].redeemerOutputScript
                            )
                          }

                          // eslint-disable-next-line @typescript-eslint/no-extra-semi
                          ;({
                            tx,
                            bridgeBalance,
                            walletPendingRedemptionsValue,
                            treasuryBalance,
                            redeemersBalances,
                          } = await runRedemptionScenario(
                            data,
                            beforeProofActions
                          ))
                        })

                        after(async () => {
                          await restoreSnapshot()
                        })

                        it("should hold the timed out requests in the contract state", async () => {
                          // Check the two first requests reported as timed out
                          // are actually held in the contract state after
                          // proof submission.
                          for (let i = 0; i < 2; i++) {
                            const redemptionRequest =
                              // eslint-disable-next-line no-await-in-loop
                              await bridge.timedOutRedemptions(
                                buildRedemptionKey(
                                  data.wallet.pubKeyHash,
                                  data.redemptionRequests[i]
                                    .redeemerOutputScript
                                )
                              )

                            expect(
                              redemptionRequest.requestedAt
                            ).to.be.greaterThan(
                              0,
                              `Timed out request with index ${i} was removed from the contract state`
                            )
                          }
                        })

                        it("should close processed redemption requests", async () => {
                          // Check the remaining requests not reported as
                          // timed out were actually closed after proof
                          // submission.
                          for (
                            let i = 2;
                            i < data.redemptionRequests.length;
                            i++
                          ) {
                            const redemptionRequest =
                              // eslint-disable-next-line no-await-in-loop
                              await bridge.pendingRedemptions(
                                buildRedemptionKey(
                                  data.wallet.pubKeyHash,
                                  data.redemptionRequests[i]
                                    .redeemerOutputScript
                                )
                              )

                            expect(redemptionRequest.requestedAt).to.be.equal(
                              0,
                              `Redemption request with index ${i} has not been closed`
                            )
                          }
                        })

                        it("should update the wallet's main UTXO", async () => {
                          // Change index and value can be taken by exploring
                          // the redemption transaction structure and getting
                          // the output pointing back to wallet PKH.
                          const expectedMainUtxoHash = buildMainUtxoHash(
                            data.redemptionTx.hash,
                            5,
                            137130866
                          )

                          expect(
                            (await bridge.getWallet(data.wallet.pubKeyHash))
                              .mainUtxoHash
                          ).to.be.equal(expectedMainUtxoHash)
                        })

                        it("should mark the previous main UTXO as spent", async () => {
                          const mainUtxoKey = ethers.utils.solidityKeccak256(
                            ["bytes32", "uint32"],
                            [data.mainUtxo.txHash, data.mainUtxo.txOutputIndex]
                          )

                          expect(await bridge.spentMainUTXOs(mainUtxoKey)).to.be
                            .true
                        })

                        it("should decrease the wallet's pending redemptions value", async () => {
                          // Wallet pending redemptions value should be
                          // decreased by the total redeemable amount. However,
                          // only pending requests are taken into account and
                          // all reported timeouts should be ignored because
                          // the appropriate bookkeeping was already made upon
                          // timeout reports. See docs of the used test data
                          // for details.
                          expect(
                            walletPendingRedemptionsValue.afterProof.sub(
                              walletPendingRedemptionsValue.beforeProof
                            )
                          ).to.equal(-4433350)
                        })

                        it("should decrease Bridge's balance in Bank", async () => {
                          // Balance should be decreased by the total
                          // redeemable amount. However, only pending requests
                          // are taken into account and all reported timeouts
                          // should be ignored because the appropriate
                          // bookkeeping was already made upon timeout reports.
                          // See docs of the used test data for details.
                          await expect(tx)
                            .to.emit(bank, "BalanceDecreased")
                            .withArgs(bridge.address, 4433350)
                          // However, the total balance change of the
                          // Bridge should also consider the treasury
                          // fee collected upon requests and transferred
                          // to the treasury at the end of the proof.
                          // This is why the total Bridge's balance change
                          // is equal to the total requested amount for
                          // all requests (without taking the reported timed
                          // out ones into account). See docs of the used test
                          // data for details.
                          expect(
                            bridgeBalance.afterProof.sub(
                              bridgeBalance.beforeProof
                            )
                          ).to.equal(-4435567)
                        })

                        it("should transfer collected treasury fee", async () => {
                          // Treasury balance should be increased by the total
                          // treasury fee for all requests. However, only
                          // pending requests are taken into account and all
                          // reported timeouts should be ignored because the
                          // appropriate bookkeeping was already made upon
                          // timeout reports. See docs of the used test data
                          // for details.
                          expect(
                            treasuryBalance.afterProof.sub(
                              treasuryBalance.beforeProof
                            )
                          ).to.equal(2217)
                        })

                        it("should not change redeemers balances in any way", async () => {
                          // Redemption proof submission should NEVER cause
                          // any change of the redeemers balances.
                          for (
                            let i = 0;
                            i < data.redemptionRequests.length;
                            i++
                          ) {
                            const redeemerBalance = redeemersBalances[i]

                            expect(
                              redeemerBalance.afterProof.sub(
                                redeemerBalance.beforeProof
                              )
                            ).to.be.equal(
                              0,
                              `Balance of redeemer with index ${i} has changed`
                            )
                          }
                        })
                      }
                    )

                    context(
                      "when output vector contains a pending requested redemption with wrong amount redeemed",
                      () => {
                        const data: RedemptionTestData = JSON.parse(
                          JSON.stringify(MultiplePendingRequestedRedemptions)
                        )

                        let outcome: Promise<RedemptionScenarioOutcome>

                        before(async () => {
                          await createSnapshot()

                          // Alter the last redemption requests in the test
                          // data and set such an amount that will cause
                          // the Bitcoin redemption transaction to be deemed
                          // as invalid due to a wrong amount. The corresponding
                          // transaction output has the value of 191169 so to
                          // make this test scenario happen, the request amount
                          // must be way different (lesser or greater) than the
                          // output value. Worth noting that this test scenario
                          // tests the amount condition in a general and simplified
                          // way without stressing all specific edge cases.
                          // Doing a detailed check would require more dedicated
                          // test data sets which would make it far more
                          // complicated without giving much value in return.
                          data.redemptionRequests[4].amount = 100000

                          outcome = runRedemptionScenario(data)
                        })

                        after(async () => {
                          await restoreSnapshot()
                        })

                        it("should revert", async () => {
                          await expect(outcome).to.be.revertedWith(
                            "Output value is not within the acceptable range of the pending request"
                          )
                        })
                      }
                    )

                    context(
                      "when output vector contains a reported timed out requested redemption with wrong amount redeemed",
                      () => {
                        const data: RedemptionTestData = JSON.parse(
                          JSON.stringify(MultiplePendingRequestedRedemptions)
                        )

                        let outcome: Promise<RedemptionScenarioOutcome>

                        before(async () => {
                          await createSnapshot()

                          // Alter the last redemption requests in the test
                          // data and set such an amount that will cause
                          // the Bitcoin redemption transaction to be deemed
                          // as invalid due to a wrong amount. The corresponding
                          // transaction output has the value of 191169 so to
                          // make this test scenario happen, the request amount
                          // must be way different (lesser or greater) than the
                          // output value. Worth noting that this test scenario
                          // tests the amount condition in a general and simplified
                          // way without stressing all specific edge cases.
                          // Doing a detailed check would require more dedicated
                          // test data sets which would make it far more
                          // complicated without giving much value in return.
                          data.redemptionRequests[4].amount = 100000

                          // Before submitting the redemption proof, wait
                          // an amount of time that will make the last request
                          // timed out and then report the timeout.
                          const beforeProofActions = async () => {
                            await increaseTime(await bridge.redemptionTimeout())
                            await bridge.notifyRedemptionTimeout(
                              data.wallet.pubKeyHash,
                              data.redemptionRequests[4].redeemerOutputScript
                            )
                          }

                          outcome = runRedemptionScenario(
                            data,
                            beforeProofActions
                          )
                        })

                        after(async () => {
                          await restoreSnapshot()
                        })

                        it("should revert", async () => {
                          await expect(outcome).to.be.revertedWith(
                            "Output value is not within the acceptable range of the timed out request"
                          )
                        })
                      }
                    )

                    context(
                      "when output vector contains a non-zero P2SH change output",
                      () => {
                        const data: RedemptionTestData = JSON.parse(
                          JSON.stringify(
                            MultiplePendingRequestedRedemptionsWithP2SHChange
                          )
                        )

                        let outcome: Promise<RedemptionScenarioOutcome>

                        before(async () => {
                          await createSnapshot()

                          outcome = runRedemptionScenario(data)
                        })

                        after(async () => {
                          await restoreSnapshot()
                        })

                        // We have this case because P2SH script has a 20-byte
                        // payload which may match the 20-byte wallet public
                        // key hash though it should be always rejected as
                        // non-requested output. There is no need to check for
                        // P2WSH since the payload is always 32-byte there.
                        it("should revert", async () => {
                          await expect(outcome).to.be.revertedWith(
                            "Output is a non-requested redemption"
                          )
                        })
                      }
                    )

                    context(
                      "when output vector contains multiple non-zero change outputs",
                      () => {
                        const data: RedemptionTestData = JSON.parse(
                          JSON.stringify(
                            MultiplePendingRequestedRedemptionsWithMultipleP2WPKHChanges
                          )
                        )

                        let outcome: Promise<RedemptionScenarioOutcome>

                        before(async () => {
                          await createSnapshot()

                          outcome = runRedemptionScenario(data)
                        })

                        after(async () => {
                          await restoreSnapshot()
                        })

                        it("should revert", async () => {
                          await expect(outcome).to.be.revertedWith(
                            "Output is a non-requested redemption"
                          )
                        })
                      }
                    )

                    context(
                      "when output vector contains one change but with zero as value",
                      () => {
                        const data: RedemptionTestData = JSON.parse(
                          JSON.stringify(
                            MultiplePendingRequestedRedemptionsWithP2WPKHChangeZeroValue
                          )
                        )

                        let outcome: Promise<RedemptionScenarioOutcome>

                        before(async () => {
                          await createSnapshot()

                          outcome = runRedemptionScenario(data)
                        })

                        after(async () => {
                          await restoreSnapshot()
                        })

                        it("should revert", async () => {
                          await expect(outcome).to.be.revertedWith(
                            "Output is a non-requested redemption"
                          )
                        })
                      }
                    )

                    context(
                      "when output vector contains a non-requested redemption to an arbitrary script hash",
                      () => {
                        const data: RedemptionTestData = JSON.parse(
                          JSON.stringify(
                            MultiplePendingRequestedRedemptionsWithNonRequestedRedemption
                          )
                        )

                        let outcome: Promise<RedemptionScenarioOutcome>

                        before(async () => {
                          await createSnapshot()

                          outcome = runRedemptionScenario(data)
                        })

                        after(async () => {
                          await restoreSnapshot()
                        })

                        it("should revert", async () => {
                          await expect(outcome).to.be.revertedWith(
                            "Output is a non-requested redemption"
                          )
                        })
                      }
                    )

                    context(
                      "when output vector contains a provably unspendable OP_RETURN output",
                      () => {
                        const data: RedemptionTestData = JSON.parse(
                          JSON.stringify(
                            MultiplePendingRequestedRedemptionsWithProvablyUnspendable
                          )
                        )

                        let outcome: Promise<RedemptionScenarioOutcome>

                        before(async () => {
                          await createSnapshot()

                          outcome = runRedemptionScenario(data)
                        })

                        after(async () => {
                          await restoreSnapshot()
                        })

                        it("should revert", async () => {
                          await expect(outcome).to.be.revertedWith(
                            "Output is a non-requested redemption"
                          )
                        })
                      }
                    )
                  })
                })

                context("when wallet state is MovingFunds", () => {
                  const data: RedemptionTestData =
                    MultiplePendingRequestedRedemptionsWithP2WPKHChange

                  let outcome: Promise<RedemptionScenarioOutcome>

                  before(async () => {
                    await createSnapshot()

                    // Set wallet state to MovingFunds. That must be done
                    // just before proof submission since requests should
                    // be made against a Live wallet.
                    const beforeProofActions = async () => {
                      const wallet = await bridge.getWallet(
                        data.wallet.pubKeyHash
                      )
                      await bridge.setWallet(data.wallet.pubKeyHash, {
                        ...wallet,
                        state: walletState.MovingFunds,
                      })
                    }

                    outcome = runRedemptionScenario(data, beforeProofActions)
                  })

                  after(async () => {
                    await restoreSnapshot()
                  })

                  // Just assert it passes without revert without repeating
                  // checks from Live state scenario.
                  it("should succeed", async () => {
                    await expect(outcome).to.not.be.reverted
                  })
                })

                context(
                  "when wallet state is neither Live nor MovingFunds",
                  () => {
                    context("when wallet state is Unknown", () => {
                      const data: RedemptionTestData =
                        MultiplePendingRequestedRedemptionsWithP2WPKHChange

                      let outcome: Promise<RedemptionScenarioOutcome>

                      before(async () => {
                        await createSnapshot()

                        // Set wallet state to Unknown. That must be done
                        // just before proof submission since requests should
                        // be made against a Live wallet.
                        const beforeProofActions = async () => {
                          const wallet = await bridge.getWallet(
                            data.wallet.pubKeyHash
                          )
                          await bridge.setWallet(data.wallet.pubKeyHash, {
                            ...wallet,
                            state: walletState.Unknown,
                          })
                        }

                        outcome = runRedemptionScenario(
                          data,
                          beforeProofActions
                        )
                      })

                      after(async () => {
                        await restoreSnapshot()
                      })

                      it("should revert", async () => {
                        await expect(outcome).to.be.revertedWith(
                          "'Wallet must be in Live or MovingFuds state"
                        )
                      })
                    })

                    context("when wallet state is Closed", () => {
                      const data: RedemptionTestData =
                        MultiplePendingRequestedRedemptionsWithP2WPKHChange

                      let outcome: Promise<RedemptionScenarioOutcome>

                      before(async () => {
                        await createSnapshot()

                        // Set wallet state to Closed. That must be done
                        // just before proof submission since requests should
                        // be made against a Live wallet.
                        const beforeProofActions = async () => {
                          const wallet = await bridge.getWallet(
                            data.wallet.pubKeyHash
                          )
                          await bridge.setWallet(data.wallet.pubKeyHash, {
                            ...wallet,
                            state: walletState.Closed,
                          })
                        }

                        outcome = runRedemptionScenario(
                          data,
                          beforeProofActions
                        )
                      })

                      after(async () => {
                        await restoreSnapshot()
                      })

                      it("should revert", async () => {
                        await expect(outcome).to.be.revertedWith(
                          "'Wallet must be in Live or MovingFuds state"
                        )
                      })
                    })

                    context("when wallet state is Terminated", () => {
                      const data: RedemptionTestData =
                        MultiplePendingRequestedRedemptionsWithP2WPKHChange

                      let outcome: Promise<RedemptionScenarioOutcome>

                      before(async () => {
                        await createSnapshot()

                        // Set wallet state to Terminated. That must be done
                        // just before proof submission since requests should
                        // be made against a Live wallet.
                        const beforeProofActions = async () => {
                          const wallet = await bridge.getWallet(
                            data.wallet.pubKeyHash
                          )
                          await bridge.setWallet(data.wallet.pubKeyHash, {
                            ...wallet,
                            state: walletState.Terminated,
                          })
                        }

                        outcome = runRedemptionScenario(
                          data,
                          beforeProofActions
                        )
                      })

                      after(async () => {
                        await restoreSnapshot()
                      })

                      it("should revert", async () => {
                        await expect(outcome).to.be.revertedWith(
                          "'Wallet must be in Live or MovingFuds state"
                        )
                      })
                    })
                  }
                )
              }
            )

            context(
              "when the single input doesn't point to the wallet's main UTXO",
              () => {
                const data: RedemptionTestData = JSON.parse(
                  JSON.stringify(
                    MultiplePendingRequestedRedemptionsWithP2WPKHChange
                  )
                )

                let outcome: Promise<RedemptionScenarioOutcome>

                before(async () => {
                  await createSnapshot()

                  // Corrupt the wallet's main UTXO that is injected to
                  // the Bridge state by the test runner in order to make it
                  // different than the input used by the actual Bitcoin
                  // transaction thus make the tested scenario happen. The
                  // proper value of `txOutputIndex` is `5` so any other value
                  // will do the trick.
                  data.mainUtxo.txOutputIndex = 10

                  outcome = runRedemptionScenario(data)
                })

                after(async () => {
                  await restoreSnapshot()
                })

                it("should revert", async () => {
                  await expect(outcome).to.be.revertedWith(
                    "Redemption transaction input must point to the wallet's main UTXO"
                  )
                })
              }
            )
          })

          context("when input count is other than one", () => {
            const data: RedemptionTestData =
              MultiplePendingRequestedRedemptionsWithMultipleInputs

            let outcome: Promise<RedemptionScenarioOutcome>

            before(async () => {
              await createSnapshot()

              outcome = runRedemptionScenario(data)
            })

            after(async () => {
              await restoreSnapshot()
            })

            it("should revert", async () => {
              await expect(outcome).to.be.revertedWith(
                "Redemption transaction must have a single input"
              )
            })
          })
        })

        context("when main UTXO data are invalid", () => {
          const data: RedemptionTestData =
            MultiplePendingRequestedRedemptionsWithP2WPKHChange

          before(async () => {
            await createSnapshot()

            // Required for a successful SPV proof.
            await relay.setPrevEpochDifficulty(data.chainDifficulty)
            await relay.setCurrentEpochDifficulty(data.chainDifficulty)

            // Wallet main UTXO must be set on the Bridge side to make
            // that scenario happen.
            await bridge.setWalletMainUtxo(
              data.wallet.pubKeyHash,
              data.mainUtxo
            )
          })

          after(async () => {
            await restoreSnapshot()
          })

          it("should revert", async () => {
            // Corrupt the main UTXO parameter passed during
            // `submitRedemptionProof` call. The proper value of
            // `txOutputIndex` for this test data set is `5` so any other
            // value will make this test scenario happen.
            const corruptedMainUtxo = {
              ...data.mainUtxo,
              txOutputIndex: 10,
            }

            await expect(
              bridge.submitRedemptionProof(
                data.redemptionTx,
                data.redemptionProof,
                corruptedMainUtxo,
                data.wallet.pubKeyHash
              )
            ).to.be.revertedWith("Invalid main UTXO data")
          })
        })
      })

      context("when there is no main UTXO for the given wallet", () => {
        const data: RedemptionTestData =
          MultiplePendingRequestedRedemptionsWithP2WPKHChange

        before(async () => {
          await createSnapshot()

          // Required for a successful SPV proof.
          await relay.setPrevEpochDifficulty(data.chainDifficulty)
          await relay.setCurrentEpochDifficulty(data.chainDifficulty)
        })

        after(async () => {
          await restoreSnapshot()
        })

        it("should revert", async () => {
          // There was no preparations before `submitRedemptionProof` call
          // so no main UTXO is set for the given wallet.
          await expect(
            bridge.submitRedemptionProof(
              data.redemptionTx,
              data.redemptionProof,
              data.mainUtxo,
              data.wallet.pubKeyHash
            )
          ).to.be.revertedWith("No main UTXO for given wallet")
        })
      })
    })

    context("when transaction proof is not valid", () => {
      context("when input vector is not valid", () => {
        const data: RedemptionTestData = JSON.parse(
          JSON.stringify(SinglePendingRequestedRedemption)
        )

        before(async () => {
          await createSnapshot()
        })

        after(async () => {
          await restoreSnapshot()
        })

        it("should revert", async () => {
          // Corrupt the input vector by setting a compactSize uint claiming
          // there is no inputs at all.
          data.redemptionTx.inputVector =
            "0x00b69a2869840aa6fdfd143136ff4514ca46ea2d876855040892ad74ab" +
            "8c5274220100000000ffffffff"

          await expect(runRedemptionScenario(data)).to.be.revertedWith(
            "Invalid input vector provided"
          )
        })
      })

      context("when output vector is not valid", () => {
        const data: RedemptionTestData = JSON.parse(
          JSON.stringify(SinglePendingRequestedRedemption)
        )

        before(async () => {
          await createSnapshot()
        })

        after(async () => {
          await restoreSnapshot()
        })

        it("should revert", async () => {
          // Corrupt the output vector by setting a compactSize uint claiming
          // there is no outputs at all.
          data.redemptionTx.outputVector =
            "0x005cf511000000000017a91486884e6be1525dab5ae0b451bd2c72cee6" +
            "7dcf4187"

          await expect(runRedemptionScenario(data)).to.be.revertedWith(
            "Invalid output vector provided"
          )
        })
      })

      context("when merkle proof is not valid", () => {
        const data: RedemptionTestData = JSON.parse(
          JSON.stringify(SinglePendingRequestedRedemption)
        )

        before(async () => {
          await createSnapshot()
        })

        after(async () => {
          await restoreSnapshot()
        })

        it("should revert", async () => {
          // Corrupt the merkle proof by changing tx index in block to an
          // invalid one. The proper one is 33 so any other will do the trick.
          data.redemptionProof.txIndexInBlock = 30

          await expect(runRedemptionScenario(data)).to.be.revertedWith(
            "Tx merkle proof is not valid for provided header and tx hash"
          )
        })
      })

      context("when proof difficulty is not current nor previous", () => {
        const data: RedemptionTestData = JSON.parse(
          JSON.stringify(SinglePendingRequestedRedemption)
        )

        before(async () => {
          await createSnapshot()
        })

        after(async () => {
          await restoreSnapshot()
        })

        it("should revert", async () => {
          // To pass the proof validation, the difficulty returned by the relay
          // must be 1 for test data used in this scenario. Setting
          // a different value will cause difficulty comparison failure.
          data.chainDifficulty = 2

          await expect(runRedemptionScenario(data)).to.be.revertedWith(
            "Not at current or previous difficulty"
          )
        })
      })

      context("when headers chain length is not valid", () => {
        const data: RedemptionTestData = JSON.parse(
          JSON.stringify(SinglePendingRequestedRedemption)
        )

        before(async () => {
          await createSnapshot()
        })

        after(async () => {
          await restoreSnapshot()
        })

        it("should revert", async () => {
          // Corrupt the bitcoin headers length in the redemption proof. The
          // proper value is length divisible by 80 so any length violating
          // this rule will cause failure. In this case, we just remove the
          // last byte from proper headers chain.
          const properHeaders = data.redemptionProof.bitcoinHeaders.toString()
          data.redemptionProof.bitcoinHeaders = properHeaders.substring(
            0,
            properHeaders.length - 2
          )

          await expect(runRedemptionScenario(data)).to.be.revertedWith(
            "Invalid length of the headers chain"
          )
        })
      })

      context("when headers chain is not valid", () => {
        const data: RedemptionTestData = JSON.parse(
          JSON.stringify(SinglePendingRequestedRedemption)
        )

        before(async () => {
          await createSnapshot()
        })

        after(async () => {
          await restoreSnapshot()
        })

        it("should revert", async () => {
          // Bitcoin headers must form a chain to pass the proof validation.
          // That means the `previous block hash` encoded in the given block
          // header must match the actual previous header's hash. To test
          // that scenario, we corrupt the `previous block hash` of the
          // second header. Each header is 80 bytes length. First 4 bytes
          // of each header is `version` and 32 subsequent bytes is
          // `previous block hash`. Changing byte 85 of the whole chain will
          // do the work.
          const properHeaders = data.redemptionProof.bitcoinHeaders.toString()
          data.redemptionProof.bitcoinHeaders = `${properHeaders.substring(
            0,
            170
          )}ff${properHeaders.substring(172)}`

          await expect(runRedemptionScenario(data)).to.be.revertedWith(
            "Invalid headers chain"
          )
        })
      })

      context("when the work in the header is insufficient", () => {
        const data: RedemptionTestData = JSON.parse(
          JSON.stringify(SinglePendingRequestedRedemption)
        )

        before(async () => {
          await createSnapshot()
        })

        after(async () => {
          await restoreSnapshot()
        })

        it("should revert", async () => {
          // Each header encodes a `difficulty target` field in bytes 72-76.
          // The given header's hash (interpreted as uint) must be bigger than
          // the `difficulty target`. To test this scenario, we change the
          // last byte of the last header in such a way their hash becomes
          // lower than their `difficulty target`.
          const properHeaders = data.redemptionProof.bitcoinHeaders.toString()
          data.redemptionProof.bitcoinHeaders = `${properHeaders.substring(
            0,
            properHeaders.length - 2
          )}ff`

          await expect(runRedemptionScenario(data)).to.be.revertedWith(
            "Insufficient work in a header"
          )
        })
      })

      context(
        "when accumulated difficulty in headers chain is insufficient",
        () => {
          let otherBridge: Bridge
          const data: RedemptionTestData = JSON.parse(
            JSON.stringify(SinglePendingRequestedRedemption)
          )

          before(async () => {
            await createSnapshot()

            // Necessary to pass the first part of proof validation.
            await relay.setCurrentEpochDifficulty(data.chainDifficulty)
            await relay.setPrevEpochDifficulty(data.chainDifficulty)

            // Deploy another bridge which has higher `txProofDifficultyFactor`
            // than the original bridge. That means it will need 12 confirmations
            // to deem transaction proof validity. This scenario uses test
            // data which has only 6 confirmations. That should force the
            // failure we expect within this scenario.
            otherBridge = await Bridge.deploy(
              bank.address,
              relay.address,
              treasury.address,
              walletRegistry.address,
              12
            )
            await otherBridge.deployed()
          })

          after(async () => {
            await restoreSnapshot()
          })

          it("should revert", async () => {
            await expect(
              otherBridge.submitRedemptionProof(
                data.redemptionTx,
                data.redemptionProof,
                data.mainUtxo,
                data.wallet.pubKeyHash
              )
            ).to.be.revertedWith(
              "Insufficient accumulated difficulty in header chain"
            )
          })
        }
      )
    })
  })

  describe("submitFraudChallenge", () => {
    const data = witnessSignSingleInputTx

    context("when the wallet is in Active state", () => {
      context("when the amount of ETH deposited is enough", () => {
        context(
          "when the data needed for signature verification is correct",
          () => {
            context("when the fraud challenge does not exist yet", () => {
              let tx: Transaction

              before(async () => {
                await createSnapshot()

                await bridge.setWallet(fraudWalletPublicKeyHash, {
                  ecdsaWalletID: ethers.constants.HashZero,
                  state: walletState.Active,
                  pendingRedemptionsValue: 0,
                })

                tx = await bridge
                  .connect(thirdParty)
                  .submitFraudChallenge(
                    fraudWalletPublicKey,
                    data.sighash,
                    data.signature,
                    {
                      value: await bridge.fraudChallengeDepositAmount(),
                    }
                  )
              })

<<<<<<< HEAD
              after(async () => {
                await restoreSnapshot()
              })
=======
    // Simulate the wallet is a registered one.
    await bridge.setWallet(data.wallet.pubKeyHash, {
      ecdsaWalletID: data.wallet.ecdsaWalletID,
      mainUtxoHash: ethers.constants.HashZero,
      pendingRedemptionsValue: data.wallet.pendingRedemptionsValue,
      createdAt: await lastBlockTime(),
      state: data.wallet.state,
    })
    // Simulate the prepared main UTXO belongs to the wallet.
    await bridge.setWalletMainUtxo(data.wallet.pubKeyHash, data.mainUtxo)
>>>>>>> ef45643f

              it("should transfer ether from the caller to the bridge", async () => {
                await expect(tx).to.changeEtherBalance(
                  thirdParty,
                  (await bridge.fraudChallengeDepositAmount()).mul(-1)
                )
                await expect(tx).to.changeEtherBalance(
                  bridge,
                  await bridge.fraudChallengeDepositAmount()
                )
              })

              it("should store the fraud challenge data", async () => {
                const challengeKey = buildChallengeKey(
                  fraudWalletPublicKey,
                  data.sighash,
                  data.signature.v,
                  data.signature.r,
                  data.signature.s
                )

                const fraudChallenge = await bridge.fraudChallenges(
                  challengeKey
                )

                expect(fraudChallenge.challenger).to.equal(
                  await thirdParty.getAddress()
                )
                expect(fraudChallenge.depositAmount).to.equal(
                  await bridge.fraudChallengeDepositAmount()
                )
                expect(fraudChallenge.reportedAt).to.equal(
                  await lastBlockTime()
                )
                expect(fraudChallenge.closed).to.equal(false)
              })

              it("should emit FraudChallengeSubmitted event", async () => {
                await expect(tx)
                  .to.emit(bridge, "FraudChallengeSubmitted")
                  .withArgs(
                    fraudWalletPublicKeyHash,
                    data.sighash,
                    data.signature.v,
                    data.signature.r,
                    data.signature.s
                  )
              })
            })

            context("when the fraud challenge already exists", () => {
              before(async () => {
                await createSnapshot()

                await bridge.setWallet(fraudWalletPublicKeyHash, {
                  state: walletState.Active,
                  pendingRedemptionsValue: 0,
                  ecdsaWalletID: ethers.constants.HashZero,
                })

                await bridge
                  .connect(thirdParty)
                  .submitFraudChallenge(
                    fraudWalletPublicKey,
                    data.sighash,
                    data.signature,
                    {
                      value: await bridge.fraudChallengeDepositAmount(),
                    }
                  )
              })

              after(async () => {
                await restoreSnapshot()
              })

              it("should revert", async () => {
                await expect(
                  bridge
                    .connect(thirdParty)
                    .submitFraudChallenge(
                      fraudWalletPublicKey,
                      data.sighash,
                      data.signature,
                      {
                        value: await bridge.fraudChallengeDepositAmount(),
                      }
                    )
                ).to.be.revertedWith("Fraud challenge already exists")
              })
            })
          }
        )

        context("when incorrect wallet public key is used", () => {
          const incorrectWalletPublicKey =
            "0xffc045ade19f8a5d464299146ce069049cdcc2390a9b44d9abcd83f11d8cce4" +
            "01ea6800e307b87aadebdcd2f7293cc60f0526afaff1a7b1abddfd787e6c5871e"

<<<<<<< HEAD
          const incorrectWalletPublicKeyHash =
            "0xb5222794425b9b8cd8c3358e73a50dea73480927"
=======
    const bridgeBalanceBeforeProof = await bank.balanceOf(bridge.address)
    const walletPendingRedemptionsValueBeforeProof = (
      await bridge.getWallet(data.wallet.pubKeyHash)
    ).pendingRedemptionsValue
    const treasuryBalanceBeforeProof = await bank.balanceOf(treasury.address)
>>>>>>> ef45643f

          before(async () => {
            await createSnapshot()
            await bridge.setWallet(incorrectWalletPublicKeyHash, {
              state: walletState.Active,
              pendingRedemptionsValue: 0,
              ecdsaWalletID: ethers.constants.HashZero,
            })
          })

          after(async () => {
            await restoreSnapshot()
          })

<<<<<<< HEAD
          it("should revert", async () => {
            await expect(
              bridge
                .connect(thirdParty)
                .submitFraudChallenge(
                  incorrectWalletPublicKey,
                  data.sighash,
                  data.signature,
                  {
                    value: await bridge.fraudChallengeDepositAmount(),
                  }
                )
            ).to.be.revertedWith("Signature verification failure")
          })
        })
=======
    const bridgeBalanceAfterProof = await bank.balanceOf(bridge.address)
    const walletPendingRedemptionsValueAfterProof = (
      await bridge.getWallet(data.wallet.pubKeyHash)
    ).pendingRedemptionsValue
    const treasuryBalanceAfterProof = await bank.balanceOf(treasury.address)
>>>>>>> ef45643f

        context("when incorrect sighash is used", () => {
          const incorrectSighash =
            "0x9e8e249791a5636e5e007fc15487b5a5bd6e60f73f7e236a7025cd63b904650b"

          before(async () => {
            await createSnapshot()
            await bridge.setWallet(fraudWalletPublicKeyHash, {
              state: walletState.Active,
              pendingRedemptionsValue: 0,
              ecdsaWalletID: ethers.constants.HashZero,
            })
          })

          after(async () => {
            await restoreSnapshot()
          })

          it("should revert", async () => {
            await expect(
              bridge
                .connect(thirdParty)
                .submitFraudChallenge(
                  fraudWalletPublicKey,
                  incorrectSighash,
                  data.signature,
                  {
                    value: await bridge.fraudChallengeDepositAmount(),
                  }
                )
            ).to.be.revertedWith("Signature verification failure")
          })
        })

        context("when incorrect recovery ID is used", () => {
          const incorrectV = data.signature.v + 1

          before(async () => {
            await createSnapshot()
            await bridge.setWallet(fraudWalletPublicKeyHash, {
              state: walletState.Active,
              pendingRedemptionsValue: 0,
              ecdsaWalletID: ethers.constants.HashZero,
            })
          })

          after(async () => {
            await restoreSnapshot()
          })

          it("should revert", async () => {
            await expect(
              bridge.connect(thirdParty).submitFraudChallenge(
                fraudWalletPublicKey,
                data.sighash,
                {
                  r: data.signature.r,
                  s: data.signature.s,
                  v: incorrectV,
                },
                {
                  value: await bridge.fraudChallengeDepositAmount(),
                }
              )
            ).to.be.revertedWith("Signature verification failure")
          })
        })

        context("when incorrect signature data is used", () => {
          // just swap r and s
          const incorrectS = data.signature.r
          const incorrectR = data.signature.s

          before(async () => {
            await createSnapshot()
            await bridge.setWallet(fraudWalletPublicKeyHash, {
              state: walletState.Active,
              pendingRedemptionsValue: 0,
              ecdsaWalletID: ethers.constants.HashZero,
            })
          })

          after(async () => {
            await restoreSnapshot()
          })

          it("should revert", async () => {
            await expect(
              bridge.connect(thirdParty).submitFraudChallenge(
                fraudWalletPublicKey,
                data.sighash,
                {
                  r: incorrectR,
                  s: incorrectS,
                  v: data.signature.v,
                },
                {
                  value: await bridge.fraudChallengeDepositAmount(),
                }
              )
            ).to.be.revertedWith("Signature verification failure")
          })
        })
      })

      context("when the amount of ETH deposited is too low", () => {
        before(async () => {
          await createSnapshot()
          await bridge.setWallet(fraudWalletPublicKeyHash, {
            state: walletState.Active,
            pendingRedemptionsValue: 0,
            ecdsaWalletID: ethers.constants.HashZero,
          })
        })

        after(async () => {
          await restoreSnapshot()
        })

        it("should revert", async () => {
          await expect(
            bridge
              .connect(thirdParty)
              .submitFraudChallenge(
                fraudWalletPublicKey,
                data.sighash,
                data.signature,
                {
                  value: (await bridge.fraudChallengeDepositAmount()).sub(1),
                }
              )
          ).to.be.revertedWith("The amount of ETH deposited is too low")
        })
      })
    })

    context("when the wallet is in MovingFunds state", () => {
      before(async () => {
        await createSnapshot()
        await bridge.setWallet(fraudWalletPublicKeyHash, {
          state: walletState.MovingFunds,
          pendingRedemptionsValue: 0,
          ecdsaWalletID: ethers.constants.HashZero,
        })
      })

      after(async () => {
        await restoreSnapshot()
      })

      it("should succeed", async () => {
        await expect(
          bridge
            .connect(thirdParty)
            .submitFraudChallenge(
              fraudWalletPublicKey,
              data.sighash,
              data.signature,
              {
                value: await bridge.fraudChallengeDepositAmount(),
              }
            )
        ).to.not.be.reverted
      })
    })

    context(
      "when the wallet is in neither Active nor MovingFunds state",
      () => {
        before(async () => {
          await createSnapshot()
          await bridge.setWallet(fraudWalletPublicKeyHash, {
            state: walletState.Closed,
            pendingRedemptionsValue: 0,
            ecdsaWalletID: ethers.constants.HashZero,
          })
        })

        after(async () => {
          await restoreSnapshot()
        })

        it("should revert", async () => {
          await expect(
            bridge
              .connect(thirdParty)
              .submitFraudChallenge(
                fraudWalletPublicKey,
                data.sighash,
                data.signature,
                {
                  value: await bridge.fraudChallengeDepositAmount(),
                }
              )
          ).to.be.revertedWith(
            "Wallet is neither in Active nor MovingFunds state"
          )
        })
      }
    )
  })

  describe("defeatFraudChallenge", () => {
    context("when the challenge exists", () => {
      context("when the challenge is open", () => {
        context("when the sighash type is correct", () => {
          context("when the input is non-witness", () => {
            context("when the transaction has single input", () => {
              context(
                "when the inputs are marked correctly spent in the Bridge",
                () => {
                  const data = nonWitnessSignSingleInputTx
                  let tx: Transaction

                  before(async () => {
                    await createSnapshot()

                    await bridge.setWallet(fraudWalletPublicKeyHash, {
                      state: walletState.Active,
                      pendingRedemptionsValue: 0,
                      ecdsaWalletID: ethers.constants.HashZero,
                    })
                    await bridge.setSweptDeposits(data.deposits)
                    await bridge.setSpentMainUtxos(data.spentMainUtxos)

                    await bridge
                      .connect(thirdParty)
                      .submitFraudChallenge(
                        fraudWalletPublicKey,
                        data.sighash,
                        data.signature,
                        {
                          value: await bridge.fraudChallengeDepositAmount(),
                        }
                      )

                    tx = await bridge
                      .connect(thirdParty)
                      .defeatFraudChallenge(
                        fraudWalletPublicKey,
                        data.preimage,
                        data.signature,
                        false
                      )
                  })

                  after(async () => {
                    await restoreSnapshot()
                  })

                  it("should mark the challenge as closed", async () => {
                    const challengeKey = buildChallengeKey(
                      fraudWalletPublicKey,
                      data.sighash,
                      data.signature.v,
                      data.signature.r,
                      data.signature.s
                    )

                    const fraudChallenge = await bridge.fraudChallenges(
                      challengeKey
                    )

                    expect(fraudChallenge.closed).to.equal(true)
                  })

                  it("should send the ether deposited by the challenger to the treasury", async () => {
                    await expect(tx).to.changeEtherBalance(
                      bridge,
                      (await bridge.fraudChallengeDepositAmount()).mul(-1)
                    )
                    await expect(tx).to.changeEtherBalance(
                      treasury,
                      await bridge.fraudChallengeDepositAmount()
                    )
                  })

                  it("should emit FraudChallengeDefeated event", async () => {
                    await expect(tx)
                      .to.emit(bridge, "FraudChallengeDefeated")
                      .withArgs(
                        fraudWalletPublicKeyHash,
                        data.sighash,
                        data.signature.v,
                        data.signature.r,
                        data.signature.s
                      )
                  })
                }
              )

              context(
                "when the inputs are not marked as correctly spent in the Bridge",
                () => {
                  const data = nonWitnessSignSingleInputTx

                  before(async () => {
                    await createSnapshot()

                    await bridge.setWallet(fraudWalletPublicKeyHash, {
                      state: walletState.Active,
                      pendingRedemptionsValue: 0,
                      ecdsaWalletID: ethers.constants.HashZero,
                    })

                    await bridge
                      .connect(thirdParty)
                      .submitFraudChallenge(
                        fraudWalletPublicKey,
                        data.sighash,
                        data.signature,
                        {
                          value: await bridge.fraudChallengeDepositAmount(),
                        }
                      )
                  })

                  after(async () => {
                    await restoreSnapshot()
                  })

                  it("should revert", async () => {
                    await expect(
                      bridge
                        .connect(thirdParty)
                        .defeatFraudChallenge(
                          fraudWalletPublicKey,
                          data.preimage,
                          data.signature,
                          false
                        )
                    ).to.be.revertedWith(
                      "Spent UTXO not found among correctly spent UTXOs"
                    )
                  })
                }
              )
            })

            context("when the transaction has multiple inputs", () => {
              context(
                "when the inputs are marked correctly spent in the Bridge",
                () => {
                  const data = nonWitnessSignMultipleInputsTx
                  let tx: Transaction

                  before(async () => {
                    await createSnapshot()

                    await bridge.setWallet(fraudWalletPublicKeyHash, {
                      state: walletState.Active,
                      pendingRedemptionsValue: 0,
                      ecdsaWalletID: ethers.constants.HashZero,
                    })
                    await bridge.setSweptDeposits(data.deposits)
                    await bridge.setSpentMainUtxos(data.spentMainUtxos)

                    await bridge
                      .connect(thirdParty)
                      .submitFraudChallenge(
                        fraudWalletPublicKey,
                        data.sighash,
                        data.signature,
                        {
                          value: await bridge.fraudChallengeDepositAmount(),
                        }
                      )

                    tx = await bridge
                      .connect(thirdParty)
                      .defeatFraudChallenge(
                        fraudWalletPublicKey,
                        data.preimage,
                        data.signature,
                        false
                      )
                  })

                  after(async () => {
                    await restoreSnapshot()
                  })

                  it("should mark the challenge as closed", async () => {
                    const challengeKey = buildChallengeKey(
                      fraudWalletPublicKey,
                      data.sighash,
                      data.signature.v,
                      data.signature.r,
                      data.signature.s
                    )

                    const fraudChallenge = await bridge.fraudChallenges(
                      challengeKey
                    )

                    expect(fraudChallenge.closed).to.equal(true)
                  })

                  it("should send the ether deposited by the challenger to the treasury", async () => {
                    await expect(tx).to.changeEtherBalance(
                      bridge,
                      (await bridge.fraudChallengeDepositAmount()).mul(-1)
                    )
                    await expect(tx).to.changeEtherBalance(
                      treasury,
                      await bridge.fraudChallengeDepositAmount()
                    )
                  })

                  it("should emit FraudChallengeDefeated event", async () => {
                    await expect(tx)
                      .to.emit(bridge, "FraudChallengeDefeated")
                      .withArgs(
                        fraudWalletPublicKeyHash,
                        data.sighash,
                        data.signature.v,
                        data.signature.r,
                        data.signature.s
                      )
                  })
                }
              )

              context(
                "when the inputs are not marked as correctly spent in the Bridge",
                () => {
                  const data = nonWitnessSignMultipleInputsTx

                  before(async () => {
                    await createSnapshot()

                    await bridge.setWallet(fraudWalletPublicKeyHash, {
                      state: walletState.Active,
                      pendingRedemptionsValue: 0,
                      ecdsaWalletID: ethers.constants.HashZero,
                    })

                    await bridge
                      .connect(thirdParty)
                      .submitFraudChallenge(
                        fraudWalletPublicKey,
                        data.sighash,
                        data.signature,
                        {
                          value: await bridge.fraudChallengeDepositAmount(),
                        }
                      )
                  })

                  after(async () => {
                    await restoreSnapshot()
                  })

                  it("should revert", async () => {
                    await expect(
                      bridge
                        .connect(thirdParty)
                        .defeatFraudChallenge(
                          fraudWalletPublicKey,
                          data.preimage,
                          data.signature,
                          false
                        )
                    ).to.be.revertedWith(
                      "Spent UTXO not found among correctly spent UTXOs"
                    )
                  })
                }
              )
            })
          })

          context("when the input is witness", () => {
            context("when the transaction has single input", () => {
              context(
                "when the inputs are marked correctly spent in the Bridge",
                () => {
                  const data = witnessSignSingleInputTx
                  let tx: Transaction

                  before(async () => {
                    await createSnapshot()

                    await bridge.setWallet(fraudWalletPublicKeyHash, {
                      state: walletState.Active,
                      pendingRedemptionsValue: 0,
                      ecdsaWalletID: ethers.constants.HashZero,
                    })
                    await bridge.setSweptDeposits(data.deposits)
                    await bridge.setSpentMainUtxos(data.spentMainUtxos)

                    await bridge
                      .connect(thirdParty)
                      .submitFraudChallenge(
                        fraudWalletPublicKey,
                        data.sighash,
                        data.signature,
                        {
                          value: await bridge.fraudChallengeDepositAmount(),
                        }
                      )

                    tx = await bridge
                      .connect(thirdParty)
                      .defeatFraudChallenge(
                        fraudWalletPublicKey,
                        data.preimage,
                        data.signature,
                        true
                      )
                  })

                  after(async () => {
                    await restoreSnapshot()
                  })

                  it("should mark the challenge as closed", async () => {
                    const challengeKey = buildChallengeKey(
                      fraudWalletPublicKey,
                      data.sighash,
                      data.signature.v,
                      data.signature.r,
                      data.signature.s
                    )

                    const fraudChallenge = await bridge.fraudChallenges(
                      challengeKey
                    )

                    expect(fraudChallenge.closed).to.equal(true)
                  })

                  it("should send the ether deposited by the challenger to the treasury", async () => {
                    await expect(tx).to.changeEtherBalance(
                      bridge,
                      (await bridge.fraudChallengeDepositAmount()).mul(-1)
                    )
                    await expect(tx).to.changeEtherBalance(
                      treasury,
                      await bridge.fraudChallengeDepositAmount()
                    )
                  })

                  it("should emit FraudChallengeDefeated event", async () => {
                    await expect(tx)
                      .to.emit(bridge, "FraudChallengeDefeated")
                      .withArgs(
                        fraudWalletPublicKeyHash,
                        data.sighash,
                        data.signature.v,
                        data.signature.r,
                        data.signature.s
                      )
                  })
                }
              )

              context(
                "when the inputs are not marked as correctly spent in the Bridge",
                () => {
                  const data = witnessSignSingleInputTx

                  before(async () => {
                    await createSnapshot()

                    await bridge.setWallet(fraudWalletPublicKeyHash, {
                      state: walletState.Active,
                      pendingRedemptionsValue: 0,
                      ecdsaWalletID: ethers.constants.HashZero,
                    })

                    await bridge
                      .connect(thirdParty)
                      .submitFraudChallenge(
                        fraudWalletPublicKey,
                        data.sighash,
                        data.signature,
                        {
                          value: await bridge.fraudChallengeDepositAmount(),
                        }
                      )
                  })

                  after(async () => {
                    await restoreSnapshot()
                  })

                  it("should revert", async () => {
                    await expect(
                      bridge
                        .connect(thirdParty)
                        .defeatFraudChallenge(
                          fraudWalletPublicKey,
                          data.preimage,
                          data.signature,
                          true
                        )
                    ).to.be.revertedWith(
                      "Spent UTXO not found among correctly spent UTXOs"
                    )
                  })
                }
              )
            })

            context("when the transaction has multiple inputs", () => {
              context(
                "when the inputs are marked correctly spent in the Bridge",
                () => {
                  const data = witnessSignMultipleInputTx
                  let tx: Transaction

                  before(async () => {
                    await createSnapshot()

                    await bridge.setWallet(fraudWalletPublicKeyHash, {
                      state: walletState.Active,
                      pendingRedemptionsValue: 0,
                      ecdsaWalletID: ethers.constants.HashZero,
                    })
                    await bridge.setSweptDeposits(data.deposits)
                    await bridge.setSpentMainUtxos(data.spentMainUtxos)

                    await bridge
                      .connect(thirdParty)
                      .submitFraudChallenge(
                        fraudWalletPublicKey,
                        data.sighash,
                        data.signature,
                        {
                          value: await bridge.fraudChallengeDepositAmount(),
                        }
                      )

                    tx = await bridge
                      .connect(thirdParty)
                      .defeatFraudChallenge(
                        fraudWalletPublicKey,
                        data.preimage,
                        data.signature,
                        true
                      )
                  })

                  after(async () => {
                    await restoreSnapshot()
                  })

                  it("should mark the challenge as closed", async () => {
                    const challengeKey = buildChallengeKey(
                      fraudWalletPublicKey,
                      data.sighash,
                      data.signature.v,
                      data.signature.r,
                      data.signature.s
                    )

                    const fraudChallenge = await bridge.fraudChallenges(
                      challengeKey
                    )

                    expect(fraudChallenge.closed).to.equal(true)
                  })

                  it("should send the ether deposited by the challenger to the treasury", async () => {
                    await expect(tx).to.changeEtherBalance(
                      bridge,
                      (await bridge.fraudChallengeDepositAmount()).mul(-1)
                    )
                    await expect(tx).to.changeEtherBalance(
                      treasury,
                      await bridge.fraudChallengeDepositAmount()
                    )
                  })

                  it("should emit FraudChallengeDefeated event", async () => {
                    await expect(tx)
                      .to.emit(bridge, "FraudChallengeDefeated")
                      .withArgs(
                        fraudWalletPublicKeyHash,
                        data.sighash,
                        data.signature.v,
                        data.signature.r,
                        data.signature.s
                      )
                  })
                }
              )

              context(
                "when the inputs are not marked as correctly spent in the Bridge",
                () => {
                  const data = witnessSignMultipleInputTx

                  before(async () => {
                    await createSnapshot()

                    await bridge.setWallet(fraudWalletPublicKeyHash, {
                      state: walletState.Active,
                      pendingRedemptionsValue: 0,
                      ecdsaWalletID: ethers.constants.HashZero,
                    })

                    await bridge
                      .connect(thirdParty)
                      .submitFraudChallenge(
                        fraudWalletPublicKey,
                        data.sighash,
                        data.signature,
                        {
                          value: await bridge.fraudChallengeDepositAmount(),
                        }
                      )
                  })

                  after(async () => {
                    await restoreSnapshot()
                  })

                  it("should revert", async () => {
                    await expect(
                      bridge
                        .connect(thirdParty)
                        .defeatFraudChallenge(
                          fraudWalletPublicKey,
                          data.preimage,
                          data.signature,
                          true
                        )
                    ).to.be.revertedWith(
                      "Spent UTXO not found among correctly spent UTXOs"
                    )
                  })
                }
              )
            })
          })
        })

        context("when the sighash type is incorrect", () => {
          const data = wrongSighashType

          before(async () => {
            await createSnapshot()

            await bridge.setWallet(fraudWalletPublicKeyHash, {
              state: walletState.Active,
              pendingRedemptionsValue: 0,
              ecdsaWalletID: ethers.constants.HashZero,
            })
            await bridge.setSweptDeposits(data.deposits)
            await bridge.setSpentMainUtxos(data.spentMainUtxos)

            await bridge
              .connect(thirdParty)
              .submitFraudChallenge(
                fraudWalletPublicKey,
                data.sighash,
                data.signature,
                {
                  value: await bridge.fraudChallengeDepositAmount(),
                }
              )
          })

          after(async () => {
            await restoreSnapshot()
          })

          it("should revert", async () => {
            await expect(
              bridge
                .connect(thirdParty)
                .defeatFraudChallenge(
                  fraudWalletPublicKey,
                  data.preimage,
                  data.signature,
                  true
                )
            ).to.be.revertedWith("Wrong sighash type")
          })
        })
      })

      context("when the challenge is closed by defeat", () => {
        const data = nonWitnessSignSingleInputTx

        before(async () => {
          await createSnapshot()

          await bridge.setWallet(fraudWalletPublicKeyHash, {
            state: walletState.Active,
            pendingRedemptionsValue: 0,
            ecdsaWalletID: ethers.constants.HashZero,
          })
          await bridge.setSweptDeposits(data.deposits)
          await bridge.setSpentMainUtxos(data.spentMainUtxos)

          await bridge
            .connect(thirdParty)
            .submitFraudChallenge(
              fraudWalletPublicKey,
              data.sighash,
              data.signature,
              {
                value: await bridge.fraudChallengeDepositAmount(),
              }
            )

          await bridge
            .connect(thirdParty)
            .defeatFraudChallenge(
              fraudWalletPublicKey,
              data.preimage,
              data.signature,
              false
            )
        })

        after(async () => {
          await restoreSnapshot()
        })

        it("should revert", async () => {
          await expect(
            bridge
              .connect(thirdParty)
              .defeatFraudChallenge(
                fraudWalletPublicKey,
                data.preimage,
                data.signature,
                false
              )
          ).to.be.revertedWith("Fraud challenge closed")
        })
      })

      context("when the challenge is closed by timeout", () => {
        const data = nonWitnessSignSingleInputTx

        before(async () => {
          await createSnapshot()

          await bridge.setWallet(fraudWalletPublicKeyHash, {
            state: walletState.Active,
            pendingRedemptionsValue: 0,
            ecdsaWalletID: ethers.constants.HashZero,
          })
          await bridge.setSweptDeposits(data.deposits)
          await bridge.setSpentMainUtxos(data.spentMainUtxos)

          await bridge
            .connect(thirdParty)
            .submitFraudChallenge(
              fraudWalletPublicKey,
              data.sighash,
              data.signature,
              {
                value: await bridge.fraudChallengeDepositAmount(),
              }
            )

          await increaseTime(await bridge.fraudChallengeDefeatTimeout())

          await bridge
            .connect(thirdParty)
            .notifyFraudChallengeDefeatTimeout(
              fraudWalletPublicKey,
              data.sighash,
              data.signature
            )
        })

        after(async () => {
          await restoreSnapshot()
        })

        it("should revert", async () => {
          await expect(
            bridge
              .connect(thirdParty)
              .defeatFraudChallenge(
                fraudWalletPublicKey,
                data.preimage,
                data.signature,
                false
              )
          ).to.be.revertedWith("Fraud challenge closed")
        })
      })
    })

    context("when the challenge does not exist", () => {
      const data = nonWitnessSignMultipleInputsTx

      before(async () => {
        await createSnapshot()
      })

      after(async () => {
        await restoreSnapshot()
      })

      it("should revert", async () => {
        await expect(
          bridge
            .connect(thirdParty)
            .defeatFraudChallenge(
              fraudWalletPublicKey,
              data.preimage,
              data.signature,
              false
            )
        ).to.be.revertedWith("Fraud challenge does not exist")
      })
    })
  })

  describe("notifyFraudChallengeDefeatTimeout", () => {
    const data = nonWitnessSignSingleInputTx

    describe("when the fraud challenge exists", () => {
      describe("when the fraud challenge is open", () => {
        describe("when the fraud challenge has timed out", () => {
          let tx: Transaction

          before(async () => {
            await createSnapshot()

            await bridge.setWallet(fraudWalletPublicKeyHash, {
              state: walletState.Active,
              pendingRedemptionsValue: 0,
              ecdsaWalletID: ethers.constants.HashZero,
            })
            await bridge.setSweptDeposits(data.deposits)
            await bridge.setSpentMainUtxos(data.spentMainUtxos)

            await bridge
              .connect(thirdParty)
              .submitFraudChallenge(
                fraudWalletPublicKey,
                data.sighash,
                data.signature,
                {
                  value: await bridge.fraudChallengeDepositAmount(),
                }
              )

            await increaseTime(await bridge.fraudChallengeDefeatTimeout())

            tx = await bridge
              .connect(thirdParty)
              .notifyFraudChallengeDefeatTimeout(
                fraudWalletPublicKey,
                data.sighash,
                data.signature
              )
          })

          after(async () => {
            await restoreSnapshot()
          })

          it("should mark the fraud challenge as closed", async () => {
            const challengeKey = buildChallengeKey(
              fraudWalletPublicKey,
              data.sighash,
              data.signature.v,
              data.signature.r,
              data.signature.s
            )

            const fraudChallenge = await bridge.fraudChallenges(challengeKey)

            expect(fraudChallenge.closed).to.be.true
          })

          it("should return the deposited ether to the challenger", async () => {
            await expect(tx).to.changeEtherBalance(
              bridge,
              (await bridge.fraudChallengeDepositAmount()).mul(-1)
            )
            await expect(tx).to.changeEtherBalance(
              thirdParty,
              await bridge.fraudChallengeDepositAmount()
            )
          })

          it("should emit FraudChallengeDefeatTimeout event", async () => {
            await expect(tx)
              .to.emit(bridge, "FraudChallengeDefeatTimeout")
              .withArgs(
                fraudWalletPublicKeyHash,
                data.sighash,
                data.signature.v,
                data.signature.r,
                data.signature.s
              )
          })
        })

        describe("when the fraud challenge has not timed out yet", () => {
          before(async () => {
            await createSnapshot()

            await bridge.setWallet(fraudWalletPublicKeyHash, {
              state: walletState.Active,
              pendingRedemptionsValue: 0,
              ecdsaWalletID: ethers.constants.HashZero,
            })
            await bridge.setSweptDeposits(data.deposits)
            await bridge.setSpentMainUtxos(data.spentMainUtxos)

            await bridge
              .connect(thirdParty)
              .submitFraudChallenge(
                fraudWalletPublicKey,
                data.sighash,
                data.signature,
                {
                  value: await bridge.fraudChallengeDepositAmount(),
                }
              )

            await increaseTime(
              (await bridge.fraudChallengeDefeatTimeout()).sub(2)
            )
          })

          after(async () => {
            await restoreSnapshot()
          })

          it("should revert", async () => {
            await expect(
              bridge
                .connect(thirdParty)
                .notifyFraudChallengeDefeatTimeout(
                  fraudWalletPublicKey,
                  data.sighash,
                  data.signature
                )
            ).to.be.revertedWith(
              "Fraud challenge defeat period did not time out yet"
            )
          })
        })
      })

      describe("when the fraud challenge is closed by challenge defeat", () => {
        before(async () => {
          await createSnapshot()

          await bridge.setWallet(fraudWalletPublicKeyHash, {
            state: walletState.Active,
            pendingRedemptionsValue: 0,
            ecdsaWalletID: ethers.constants.HashZero,
          })
          await bridge.setSweptDeposits(data.deposits)
          await bridge.setSpentMainUtxos(data.spentMainUtxos)

          await bridge
            .connect(thirdParty)
            .submitFraudChallenge(
              fraudWalletPublicKey,
              data.sighash,
              data.signature,
              {
                value: await bridge.fraudChallengeDepositAmount(),
              }
            )

          await bridge
            .connect(thirdParty)
            .defeatFraudChallenge(
              fraudWalletPublicKey,
              data.preimage,
              data.signature,
              false
            )
        })

        after(async () => {
          await restoreSnapshot()
        })

        it("should revert", async () => {
          await expect(
            bridge
              .connect(thirdParty)
              .notifyFraudChallengeDefeatTimeout(
                fraudWalletPublicKey,
                data.sighash,
                data.signature
              )
          ).to.be.revertedWith("Fraud challenge is closed")
        })
      })

      describe("when the fraud challenge is closed by previous timeout notification", () => {
        before(async () => {
          await createSnapshot()

          await bridge.setWallet(fraudWalletPublicKeyHash, {
            state: walletState.Active,
            pendingRedemptionsValue: 0,
            ecdsaWalletID: ethers.constants.HashZero,
          })
          await bridge.setSweptDeposits(data.deposits)
          await bridge.setSpentMainUtxos(data.spentMainUtxos)

          await bridge
            .connect(thirdParty)
            .submitFraudChallenge(
              fraudWalletPublicKey,
              data.sighash,
              data.signature,
              {
                value: await bridge.fraudChallengeDepositAmount(),
              }
            )

          await increaseTime(await bridge.fraudChallengeDefeatTimeout())

          await bridge
            .connect(thirdParty)
            .notifyFraudChallengeDefeatTimeout(
              fraudWalletPublicKey,
              data.sighash,
              data.signature
            )
        })

        after(async () => {
          await restoreSnapshot()
        })

        it("should revert", async () => {
          await expect(
            bridge
              .connect(thirdParty)
              .notifyFraudChallengeDefeatTimeout(
                fraudWalletPublicKey,
                data.sighash,
                data.signature
              )
          ).to.be.revertedWith("Fraud challenge is closed")
        })
      })
    })

    describe("when the fraud challenge does not exist", () => {
      before(async () => {
        await createSnapshot()
      })

      after(async () => {
        await restoreSnapshot()
      })

      it("should revert", async () => {
        await expect(
          bridge
            .connect(thirdParty)
            .notifyFraudChallengeDefeatTimeout(
              fraudWalletPublicKey,
              data.sighash,
              data.signature
            )
        ).to.be.revertedWith("Fraud challenge does not exist")
      })
    })
  })

  async function runSweepScenario(
    data: SweepTestData
  ): Promise<ContractTransaction> {
    await relay.setCurrentEpochDifficulty(data.chainDifficulty)
    await relay.setPrevEpochDifficulty(data.chainDifficulty)

    for (let i = 0; i < data.deposits.length; i++) {
      const { fundingTx, reveal } = data.deposits[i]
      // eslint-disable-next-line no-await-in-loop
      await bridge.revealDeposit(fundingTx, reveal)
    }

    return bridge.submitSweepProof(data.sweepTx, data.sweepProof, data.mainUtxo)
  }

  interface RedemptionScenarioOutcome {
    tx: ContractTransaction
    bridgeBalance: RedemptionBalanceChange
    walletPendingRedemptionsValue: RedemptionBalanceChange
    treasuryBalance: RedemptionBalanceChange
    redeemersBalances: RedemptionBalanceChange[]
  }

  async function runRedemptionScenario(
    data: RedemptionTestData,
    beforeProofActions?: () => Promise<void>
  ): Promise<RedemptionScenarioOutcome> {
    await relay.setCurrentEpochDifficulty(data.chainDifficulty)
    await relay.setPrevEpochDifficulty(data.chainDifficulty)

    // Simulate the wallet is an active one and is known in the system.
    await bridge.setWallet(data.wallet.pubKeyHash, {
      state: data.wallet.state,
      pendingRedemptionsValue: data.wallet.pendingRedemptionsValue,
      ecdsaWalletID: data.wallet.ecdsaWalletID,
    })
    // Simulate the prepared main UTXO belongs to the wallet.
    await bridge.setMainUtxo(data.wallet.pubKeyHash, data.mainUtxo)

    for (let i = 0; i < data.redemptionRequests.length; i++) {
      const { redeemer, redeemerOutputScript, amount } =
        data.redemptionRequests[i]

      /* eslint-disable no-await-in-loop */
      const redeemerSigner = await impersonateAccount(redeemer, {
        from: governance,
        value: null, // use default value
      })

      await makeRedemptionAllowance(redeemerSigner, amount)

      await bridge
        .connect(redeemerSigner)
        .requestRedemption(
          data.wallet.pubKeyHash,
          data.mainUtxo,
          redeemerOutputScript,
          amount
        )
      /* eslint-enable no-await-in-loop */
    }

    if (beforeProofActions) {
      await beforeProofActions()
    }

    const bridgeBalanceBeforeProof = await bank.balanceOf(bridge.address)
    const walletPendingRedemptionsValueBeforeProof = (
      await bridge.wallets(data.wallet.pubKeyHash)
    ).pendingRedemptionsValue
    const treasuryBalanceBeforeProof = await bank.balanceOf(treasury.address)

    const redeemersBalancesBeforeProof = []
    for (let i = 0; i < data.redemptionRequests.length; i++) {
      const { redeemer } = data.redemptionRequests[i]
      // eslint-disable-next-line no-await-in-loop
      redeemersBalancesBeforeProof.push(await bank.balanceOf(redeemer))
    }

    const tx = await bridge.submitRedemptionProof(
      data.redemptionTx,
      data.redemptionProof,
      data.mainUtxo,
      data.wallet.pubKeyHash
    )

    const bridgeBalanceAfterProof = await bank.balanceOf(bridge.address)
    const walletPendingRedemptionsValueAfterProof = (
      await bridge.wallets(data.wallet.pubKeyHash)
    ).pendingRedemptionsValue
    const treasuryBalanceAfterProof = await bank.balanceOf(treasury.address)

    const redeemersBalances = []
    for (let i = 0; i < data.redemptionRequests.length; i++) {
      const { redeemer } = data.redemptionRequests[i]
      redeemersBalances.push({
        beforeProof: redeemersBalancesBeforeProof[i],
        // eslint-disable-next-line no-await-in-loop
        afterProof: await bank.balanceOf(redeemer),
      })
    }

    return {
      tx,
      bridgeBalance: {
        beforeProof: bridgeBalanceBeforeProof,
        afterProof: bridgeBalanceAfterProof,
      },
      walletPendingRedemptionsValue: {
        beforeProof: walletPendingRedemptionsValueBeforeProof,
        afterProof: walletPendingRedemptionsValueAfterProof,
      },
      treasuryBalance: {
        beforeProof: treasuryBalanceBeforeProof,
        afterProof: treasuryBalanceAfterProof,
      },
      redeemersBalances,
    }
  }

  async function makeRedemptionAllowance(
    redeemer: SignerWithAddress,
    amount: BigNumberish
  ) {
    // Simulate the redeemer has a TBTC balance allowing to make the request.
    await bank.setBalance(redeemer.address, amount)
    // Redeemer must allow the Bridge to spent the requested amount.
    await bank
      .connect(redeemer)
      .increaseBalanceAllowance(bridge.address, amount)
  }

  function buildRedemptionKey(
    walletPubKeyHash: BytesLike,
    redeemerOutputScript: BytesLike
  ): string {
    return ethers.utils.solidityKeccak256(
      ["bytes20", "bytes"],
      [walletPubKeyHash, redeemerOutputScript]
    )
  }

  function buildChallengeKey(
    walletPublicKey: BytesLike,
    sighash: BytesLike,
    v: number,
    r: BytesLike,
    s: BytesLike
  ): string {
    return ethers.utils.solidityKeccak256(
      ["bytes", "bytes32", "uint8", "bytes32", "bytes32"],
      [walletPublicKey, sighash, v, r, s]
    )
  }

  function buildMainUtxoHash(
    txHash: BytesLike,
    txOutputIndex: BigNumberish,
    txOutputValue: BigNumberish
  ): string {
    return ethers.utils.solidityKeccak256(
      ["bytes32", "uint32", "uint64"],
      [txHash, txOutputIndex, txOutputValue]
    )
  }
})<|MERGE_RESOLUTION|>--- conflicted
+++ resolved
@@ -20,11 +20,11 @@
   BitcoinTx__factory,
   Bridge,
   BridgeStub,
-  Frauds,
   BridgeStub__factory,
   TestRelay,
   TestRelay__factory,
   IWalletRegistry,
+  Frauds,
   Frauds__factory,
 } from "../../typechain"
 import {
@@ -55,7 +55,6 @@
   MultiplePendingRequestedRedemptionsWithProvablyUnspendable,
   MultiplePendingRequestedRedemptionsWithMultipleInputs,
 } from "../data/redemption"
-<<<<<<< HEAD
 import {
   fraudWalletPublicKey,
   fraudWalletPublicKeyHash,
@@ -66,8 +65,6 @@
   wrongSighashType,
 } from "../data/fraud"
 import { ecdsaWalletTestData } from "../data/ecdsa"
-=======
->>>>>>> ef45643f
 import { walletState } from "../fixtures"
 import { Wallets__factory } from "../../typechain"
 
@@ -92,10 +89,6 @@
   )
   const relay: TestRelay = await TestRelay.deploy()
   await relay.deployed()
-
-  const Frauds = await ethers.getContractFactory<Frauds__factory>("Frauds")
-  const frauds: Frauds = await Frauds.deploy()
-  await frauds.deployed()
 
   const walletRegistry = await smock.fake<IWalletRegistry>("IWalletRegistry")
   // Fund the `walletRegistry` account so it's possible to mock sending requests
@@ -115,16 +108,17 @@
   const wallets = await Wallets.deploy()
   await wallets.deployed()
 
+  const Frauds = await ethers.getContractFactory<Frauds__factory>("Frauds")
+  const frauds: Frauds = await Frauds.deploy()
+  await frauds.deployed()
+
   const Bridge = await ethers.getContractFactory<BridgeStub__factory>(
     "BridgeStub",
     {
       libraries: {
         BitcoinTx: bitcoinTx.address,
-<<<<<<< HEAD
+        Wallets: wallets.address,
         Frauds: frauds.address,
-=======
-        Wallets: wallets.address,
->>>>>>> ef45643f
       },
     }
   )
@@ -4869,7 +4863,7 @@
   describe("submitFraudChallenge", () => {
     const data = witnessSignSingleInputTx
 
-    context("when the wallet is in Active state", () => {
+    context("when the wallet is in Live state", () => {
       context("when the amount of ETH deposited is enough", () => {
         context(
           "when the data needed for signature verification is correct",
@@ -4882,8 +4876,10 @@
 
                 await bridge.setWallet(fraudWalletPublicKeyHash, {
                   ecdsaWalletID: ethers.constants.HashZero,
-                  state: walletState.Active,
+                  mainUtxoHash: ethers.constants.HashZero,
                   pendingRedemptionsValue: 0,
+                  createdAt: await lastBlockTime(),
+                  state: walletState.Live,
                 })
 
                 tx = await bridge
@@ -4898,22 +4894,9 @@
                   )
               })
 
-<<<<<<< HEAD
               after(async () => {
                 await restoreSnapshot()
               })
-=======
-    // Simulate the wallet is a registered one.
-    await bridge.setWallet(data.wallet.pubKeyHash, {
-      ecdsaWalletID: data.wallet.ecdsaWalletID,
-      mainUtxoHash: ethers.constants.HashZero,
-      pendingRedemptionsValue: data.wallet.pendingRedemptionsValue,
-      createdAt: await lastBlockTime(),
-      state: data.wallet.state,
-    })
-    // Simulate the prepared main UTXO belongs to the wallet.
-    await bridge.setWalletMainUtxo(data.wallet.pubKeyHash, data.mainUtxo)
->>>>>>> ef45643f
 
               it("should transfer ether from the caller to the bridge", async () => {
                 await expect(tx).to.changeEtherBalance(
@@ -4969,9 +4952,11 @@
                 await createSnapshot()
 
                 await bridge.setWallet(fraudWalletPublicKeyHash, {
-                  state: walletState.Active,
+                  ecdsaWalletID: ethers.constants.HashZero,
+                  mainUtxoHash: ethers.constants.HashZero,
                   pendingRedemptionsValue: 0,
-                  ecdsaWalletID: ethers.constants.HashZero,
+                  createdAt: await lastBlockTime(),
+                  state: walletState.Live,
                 })
 
                 await bridge
@@ -5013,23 +4998,17 @@
             "0xffc045ade19f8a5d464299146ce069049cdcc2390a9b44d9abcd83f11d8cce4" +
             "01ea6800e307b87aadebdcd2f7293cc60f0526afaff1a7b1abddfd787e6c5871e"
 
-<<<<<<< HEAD
           const incorrectWalletPublicKeyHash =
             "0xb5222794425b9b8cd8c3358e73a50dea73480927"
-=======
-    const bridgeBalanceBeforeProof = await bank.balanceOf(bridge.address)
-    const walletPendingRedemptionsValueBeforeProof = (
-      await bridge.getWallet(data.wallet.pubKeyHash)
-    ).pendingRedemptionsValue
-    const treasuryBalanceBeforeProof = await bank.balanceOf(treasury.address)
->>>>>>> ef45643f
 
           before(async () => {
             await createSnapshot()
             await bridge.setWallet(incorrectWalletPublicKeyHash, {
-              state: walletState.Active,
+              ecdsaWalletID: ethers.constants.HashZero,
+              mainUtxoHash: ethers.constants.HashZero,
               pendingRedemptionsValue: 0,
-              ecdsaWalletID: ethers.constants.HashZero,
+              createdAt: await lastBlockTime(),
+              state: walletState.Live,
             })
           })
 
@@ -5037,7 +5016,6 @@
             await restoreSnapshot()
           })
 
-<<<<<<< HEAD
           it("should revert", async () => {
             await expect(
               bridge
@@ -5053,13 +5031,6 @@
             ).to.be.revertedWith("Signature verification failure")
           })
         })
-=======
-    const bridgeBalanceAfterProof = await bank.balanceOf(bridge.address)
-    const walletPendingRedemptionsValueAfterProof = (
-      await bridge.getWallet(data.wallet.pubKeyHash)
-    ).pendingRedemptionsValue
-    const treasuryBalanceAfterProof = await bank.balanceOf(treasury.address)
->>>>>>> ef45643f
 
         context("when incorrect sighash is used", () => {
           const incorrectSighash =
@@ -5068,9 +5039,11 @@
           before(async () => {
             await createSnapshot()
             await bridge.setWallet(fraudWalletPublicKeyHash, {
-              state: walletState.Active,
+              ecdsaWalletID: ethers.constants.HashZero,
+              mainUtxoHash: ethers.constants.HashZero,
               pendingRedemptionsValue: 0,
-              ecdsaWalletID: ethers.constants.HashZero,
+              createdAt: await lastBlockTime(),
+              state: walletState.Live,
             })
           })
 
@@ -5100,9 +5073,11 @@
           before(async () => {
             await createSnapshot()
             await bridge.setWallet(fraudWalletPublicKeyHash, {
-              state: walletState.Active,
+              ecdsaWalletID: ethers.constants.HashZero,
+              mainUtxoHash: ethers.constants.HashZero,
               pendingRedemptionsValue: 0,
-              ecdsaWalletID: ethers.constants.HashZero,
+              createdAt: await lastBlockTime(),
+              state: walletState.Live,
             })
           })
 
@@ -5136,9 +5111,11 @@
           before(async () => {
             await createSnapshot()
             await bridge.setWallet(fraudWalletPublicKeyHash, {
-              state: walletState.Active,
+              ecdsaWalletID: ethers.constants.HashZero,
+              mainUtxoHash: ethers.constants.HashZero,
               pendingRedemptionsValue: 0,
-              ecdsaWalletID: ethers.constants.HashZero,
+              createdAt: await lastBlockTime(),
+              state: walletState.Live,
             })
           })
 
@@ -5169,9 +5146,11 @@
         before(async () => {
           await createSnapshot()
           await bridge.setWallet(fraudWalletPublicKeyHash, {
-            state: walletState.Active,
+            ecdsaWalletID: ethers.constants.HashZero,
+            mainUtxoHash: ethers.constants.HashZero,
             pendingRedemptionsValue: 0,
-            ecdsaWalletID: ethers.constants.HashZero,
+            createdAt: await lastBlockTime(),
+            state: walletState.Live,
           })
         })
 
@@ -5200,9 +5179,11 @@
       before(async () => {
         await createSnapshot()
         await bridge.setWallet(fraudWalletPublicKeyHash, {
-          state: walletState.MovingFunds,
+          ecdsaWalletID: ethers.constants.HashZero,
+          mainUtxoHash: ethers.constants.HashZero,
           pendingRedemptionsValue: 0,
-          ecdsaWalletID: ethers.constants.HashZero,
+          createdAt: await lastBlockTime(),
+          state: walletState.Live,
         })
       })
 
@@ -5226,40 +5207,37 @@
       })
     })
 
-    context(
-      "when the wallet is in neither Active nor MovingFunds state",
-      () => {
-        before(async () => {
-          await createSnapshot()
-          await bridge.setWallet(fraudWalletPublicKeyHash, {
-            state: walletState.Closed,
-            pendingRedemptionsValue: 0,
-            ecdsaWalletID: ethers.constants.HashZero,
-          })
-        })
-
-        after(async () => {
-          await restoreSnapshot()
-        })
-
-        it("should revert", async () => {
-          await expect(
-            bridge
-              .connect(thirdParty)
-              .submitFraudChallenge(
-                fraudWalletPublicKey,
-                data.sighash,
-                data.signature,
-                {
-                  value: await bridge.fraudChallengeDepositAmount(),
-                }
-              )
-          ).to.be.revertedWith(
-            "Wallet is neither in Active nor MovingFunds state"
-          )
-        })
-      }
-    )
+    context("when the wallet is in neither Live nor MovingFunds state", () => {
+      before(async () => {
+        await createSnapshot()
+        await bridge.setWallet(fraudWalletPublicKeyHash, {
+          ecdsaWalletID: ethers.constants.HashZero,
+          mainUtxoHash: ethers.constants.HashZero,
+          pendingRedemptionsValue: 0,
+          createdAt: await lastBlockTime(),
+          state: walletState.Closed,
+        })
+      })
+
+      after(async () => {
+        await restoreSnapshot()
+      })
+
+      it("should revert", async () => {
+        await expect(
+          bridge
+            .connect(thirdParty)
+            .submitFraudChallenge(
+              fraudWalletPublicKey,
+              data.sighash,
+              data.signature,
+              {
+                value: await bridge.fraudChallengeDepositAmount(),
+              }
+            )
+        ).to.be.revertedWith("Wallet is neither in Live nor MovingFunds state")
+      })
+    })
   })
 
   describe("defeatFraudChallenge", () => {
@@ -5278,9 +5256,11 @@
                     await createSnapshot()
 
                     await bridge.setWallet(fraudWalletPublicKeyHash, {
-                      state: walletState.Active,
+                      ecdsaWalletID: ethers.constants.HashZero,
+                      mainUtxoHash: ethers.constants.HashZero,
                       pendingRedemptionsValue: 0,
-                      ecdsaWalletID: ethers.constants.HashZero,
+                      createdAt: await lastBlockTime(),
+                      state: walletState.Live,
                     })
                     await bridge.setSweptDeposits(data.deposits)
                     await bridge.setSpentMainUtxos(data.spentMainUtxos)
@@ -5360,9 +5340,11 @@
                     await createSnapshot()
 
                     await bridge.setWallet(fraudWalletPublicKeyHash, {
-                      state: walletState.Active,
+                      ecdsaWalletID: ethers.constants.HashZero,
+                      mainUtxoHash: ethers.constants.HashZero,
                       pendingRedemptionsValue: 0,
-                      ecdsaWalletID: ethers.constants.HashZero,
+                      createdAt: await lastBlockTime(),
+                      state: walletState.Live,
                     })
 
                     await bridge
@@ -5410,9 +5392,11 @@
                     await createSnapshot()
 
                     await bridge.setWallet(fraudWalletPublicKeyHash, {
-                      state: walletState.Active,
+                      ecdsaWalletID: ethers.constants.HashZero,
+                      mainUtxoHash: ethers.constants.HashZero,
                       pendingRedemptionsValue: 0,
-                      ecdsaWalletID: ethers.constants.HashZero,
+                      createdAt: await lastBlockTime(),
+                      state: walletState.Live,
                     })
                     await bridge.setSweptDeposits(data.deposits)
                     await bridge.setSpentMainUtxos(data.spentMainUtxos)
@@ -5492,9 +5476,11 @@
                     await createSnapshot()
 
                     await bridge.setWallet(fraudWalletPublicKeyHash, {
-                      state: walletState.Active,
+                      ecdsaWalletID: ethers.constants.HashZero,
+                      mainUtxoHash: ethers.constants.HashZero,
                       pendingRedemptionsValue: 0,
-                      ecdsaWalletID: ethers.constants.HashZero,
+                      createdAt: await lastBlockTime(),
+                      state: walletState.Live,
                     })
 
                     await bridge
@@ -5544,9 +5530,11 @@
                     await createSnapshot()
 
                     await bridge.setWallet(fraudWalletPublicKeyHash, {
-                      state: walletState.Active,
+                      ecdsaWalletID: ethers.constants.HashZero,
+                      mainUtxoHash: ethers.constants.HashZero,
                       pendingRedemptionsValue: 0,
-                      ecdsaWalletID: ethers.constants.HashZero,
+                      createdAt: await lastBlockTime(),
+                      state: walletState.Live,
                     })
                     await bridge.setSweptDeposits(data.deposits)
                     await bridge.setSpentMainUtxos(data.spentMainUtxos)
@@ -5626,9 +5614,11 @@
                     await createSnapshot()
 
                     await bridge.setWallet(fraudWalletPublicKeyHash, {
-                      state: walletState.Active,
+                      ecdsaWalletID: ethers.constants.HashZero,
+                      mainUtxoHash: ethers.constants.HashZero,
                       pendingRedemptionsValue: 0,
-                      ecdsaWalletID: ethers.constants.HashZero,
+                      createdAt: await lastBlockTime(),
+                      state: walletState.Live,
                     })
 
                     await bridge
@@ -5676,9 +5666,11 @@
                     await createSnapshot()
 
                     await bridge.setWallet(fraudWalletPublicKeyHash, {
-                      state: walletState.Active,
+                      ecdsaWalletID: ethers.constants.HashZero,
+                      mainUtxoHash: ethers.constants.HashZero,
                       pendingRedemptionsValue: 0,
-                      ecdsaWalletID: ethers.constants.HashZero,
+                      createdAt: await lastBlockTime(),
+                      state: walletState.Live,
                     })
                     await bridge.setSweptDeposits(data.deposits)
                     await bridge.setSpentMainUtxos(data.spentMainUtxos)
@@ -5758,9 +5750,11 @@
                     await createSnapshot()
 
                     await bridge.setWallet(fraudWalletPublicKeyHash, {
-                      state: walletState.Active,
+                      ecdsaWalletID: ethers.constants.HashZero,
+                      mainUtxoHash: ethers.constants.HashZero,
                       pendingRedemptionsValue: 0,
-                      ecdsaWalletID: ethers.constants.HashZero,
+                      createdAt: await lastBlockTime(),
+                      state: walletState.Live,
                     })
 
                     await bridge
@@ -5806,9 +5800,11 @@
             await createSnapshot()
 
             await bridge.setWallet(fraudWalletPublicKeyHash, {
-              state: walletState.Active,
+              ecdsaWalletID: ethers.constants.HashZero,
+              mainUtxoHash: ethers.constants.HashZero,
               pendingRedemptionsValue: 0,
-              ecdsaWalletID: ethers.constants.HashZero,
+              createdAt: await lastBlockTime(),
+              state: walletState.Live,
             })
             await bridge.setSweptDeposits(data.deposits)
             await bridge.setSpentMainUtxos(data.spentMainUtxos)
@@ -5851,9 +5847,11 @@
           await createSnapshot()
 
           await bridge.setWallet(fraudWalletPublicKeyHash, {
-            state: walletState.Active,
+            ecdsaWalletID: ethers.constants.HashZero,
+            mainUtxoHash: ethers.constants.HashZero,
             pendingRedemptionsValue: 0,
-            ecdsaWalletID: ethers.constants.HashZero,
+            createdAt: await lastBlockTime(),
+            state: walletState.Live,
           })
           await bridge.setSweptDeposits(data.deposits)
           await bridge.setSpentMainUtxos(data.spentMainUtxos)
@@ -5904,9 +5902,11 @@
           await createSnapshot()
 
           await bridge.setWallet(fraudWalletPublicKeyHash, {
-            state: walletState.Active,
+            ecdsaWalletID: ethers.constants.HashZero,
+            mainUtxoHash: ethers.constants.HashZero,
             pendingRedemptionsValue: 0,
-            ecdsaWalletID: ethers.constants.HashZero,
+            createdAt: await lastBlockTime(),
+            state: walletState.Live,
           })
           await bridge.setSweptDeposits(data.deposits)
           await bridge.setSpentMainUtxos(data.spentMainUtxos)
@@ -5990,9 +5990,11 @@
             await createSnapshot()
 
             await bridge.setWallet(fraudWalletPublicKeyHash, {
-              state: walletState.Active,
+              ecdsaWalletID: ethers.constants.HashZero,
+              mainUtxoHash: ethers.constants.HashZero,
               pendingRedemptionsValue: 0,
-              ecdsaWalletID: ethers.constants.HashZero,
+              createdAt: await lastBlockTime(),
+              state: walletState.Live,
             })
             await bridge.setSweptDeposits(data.deposits)
             await bridge.setSpentMainUtxos(data.spentMainUtxos)
@@ -6066,9 +6068,11 @@
             await createSnapshot()
 
             await bridge.setWallet(fraudWalletPublicKeyHash, {
-              state: walletState.Active,
+              ecdsaWalletID: ethers.constants.HashZero,
+              mainUtxoHash: ethers.constants.HashZero,
               pendingRedemptionsValue: 0,
-              ecdsaWalletID: ethers.constants.HashZero,
+              createdAt: await lastBlockTime(),
+              state: walletState.Live,
             })
             await bridge.setSweptDeposits(data.deposits)
             await bridge.setSpentMainUtxos(data.spentMainUtxos)
@@ -6114,9 +6118,11 @@
           await createSnapshot()
 
           await bridge.setWallet(fraudWalletPublicKeyHash, {
-            state: walletState.Active,
+            ecdsaWalletID: ethers.constants.HashZero,
+            mainUtxoHash: ethers.constants.HashZero,
             pendingRedemptionsValue: 0,
-            ecdsaWalletID: ethers.constants.HashZero,
+            createdAt: await lastBlockTime(),
+            state: walletState.Live,
           })
           await bridge.setSweptDeposits(data.deposits)
           await bridge.setSpentMainUtxos(data.spentMainUtxos)
@@ -6164,9 +6170,11 @@
           await createSnapshot()
 
           await bridge.setWallet(fraudWalletPublicKeyHash, {
-            state: walletState.Active,
+            ecdsaWalletID: ethers.constants.HashZero,
+            mainUtxoHash: ethers.constants.HashZero,
             pendingRedemptionsValue: 0,
-            ecdsaWalletID: ethers.constants.HashZero,
+            createdAt: await lastBlockTime(),
+            state: walletState.Live,
           })
           await bridge.setSweptDeposits(data.deposits)
           await bridge.setSpentMainUtxos(data.spentMainUtxos)
@@ -6264,14 +6272,16 @@
     await relay.setCurrentEpochDifficulty(data.chainDifficulty)
     await relay.setPrevEpochDifficulty(data.chainDifficulty)
 
-    // Simulate the wallet is an active one and is known in the system.
+    // Simulate the wallet is a registered one.
     await bridge.setWallet(data.wallet.pubKeyHash, {
+      ecdsaWalletID: data.wallet.ecdsaWalletID,
+      mainUtxoHash: ethers.constants.HashZero,
+      pendingRedemptionsValue: data.wallet.pendingRedemptionsValue,
+      createdAt: await lastBlockTime(),
       state: data.wallet.state,
-      pendingRedemptionsValue: data.wallet.pendingRedemptionsValue,
-      ecdsaWalletID: data.wallet.ecdsaWalletID,
     })
     // Simulate the prepared main UTXO belongs to the wallet.
-    await bridge.setMainUtxo(data.wallet.pubKeyHash, data.mainUtxo)
+    await bridge.setWalletMainUtxo(data.wallet.pubKeyHash, data.mainUtxo)
 
     for (let i = 0; i < data.redemptionRequests.length; i++) {
       const { redeemer, redeemerOutputScript, amount } =
@@ -6302,7 +6312,7 @@
 
     const bridgeBalanceBeforeProof = await bank.balanceOf(bridge.address)
     const walletPendingRedemptionsValueBeforeProof = (
-      await bridge.wallets(data.wallet.pubKeyHash)
+      await bridge.getWallet(data.wallet.pubKeyHash)
     ).pendingRedemptionsValue
     const treasuryBalanceBeforeProof = await bank.balanceOf(treasury.address)
 
@@ -6322,7 +6332,7 @@
 
     const bridgeBalanceAfterProof = await bank.balanceOf(bridge.address)
     const walletPendingRedemptionsValueAfterProof = (
-      await bridge.wallets(data.wallet.pubKeyHash)
+      await bridge.getWallet(data.wallet.pubKeyHash)
     ).pendingRedemptionsValue
     const treasuryBalanceAfterProof = await bank.balanceOf(treasury.address)
 
