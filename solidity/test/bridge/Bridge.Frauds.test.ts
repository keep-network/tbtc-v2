/* eslint-disable no-underscore-dangle */
/* eslint-disable @typescript-eslint/no-unused-expressions */

import { ethers, helpers, waffle } from "hardhat"
import { SignerWithAddress } from "@nomiclabs/hardhat-ethers/signers"
import chai, { expect } from "chai"
import { BigNumber, ContractTransaction } from "ethers"
import { BytesLike } from "@ethersproject/bytes"
import { FakeContract, smock } from "@defi-wonderland/smock"
import type { IWalletRegistry, Bridge, BridgeStub } from "../../typechain"
import {
  walletPublicKey,
  walletPublicKeyHash,
  nonWitnessSignSingleInputTx,
  nonWitnessSignMultipleInputsTx,
  witnessSignSingleInputTx,
  witnessSignMultipleInputTx,
  wrongSighashType,
} from "../data/fraud"
import { walletState } from "../fixtures"
import bridgeFixture from "../fixtures/bridge"
import { ecdsaWalletTestData } from "../data/ecdsa"

chai.use(smock.matchers)

const { createSnapshot, restoreSnapshot } = helpers.snapshot
const { lastBlockTime, increaseTime } = helpers.time

describe("Bridge - Fraud", () => {
  let thirdParty: SignerWithAddress
  let treasury: SignerWithAddress

  let walletRegistry: FakeContract<IWalletRegistry>
  let bridge: Bridge & BridgeStub

  let fraudChallengeDepositAmount: BigNumber
  let fraudChallengeDefeatTimeout: BigNumber
  let fraudSlashingAmount: BigNumber
  let fraudNotifierRewardMultiplier: BigNumber

  before(async () => {
    // eslint-disable-next-line @typescript-eslint/no-extra-semi
    ;({ thirdParty, treasury, walletRegistry, bridge } =
      await waffle.loadFixture(bridgeFixture))
<<<<<<< HEAD
    ;({ fraudChallengeDefeatTimeout, fraudChallengeDepositAmount } =
      await bridge.fraudParameters())
=======
    ;({
      fraudChallengeDepositAmount,
      fraudChallengeDefeatTimeout,
      fraudSlashingAmount,
      fraudNotifierRewardMultiplier,
    } = await bridge.fraudParameters())
>>>>>>> 89dbb465
  })

  describe("submitFraudChallenge", () => {
    const data = witnessSignSingleInputTx

    context("when the wallet is in Live state", () => {
      context("when the amount of ETH deposited is enough", () => {
        context(
          "when the data needed for signature verification is correct",
          () => {
            context("when the fraud challenge does not exist yet", () => {
              let tx: ContractTransaction

              before(async () => {
                await createSnapshot()

                await bridge.setWallet(walletPublicKeyHash, {
                  ecdsaWalletID: ethers.constants.HashZero,
                  mainUtxoHash: ethers.constants.HashZero,
                  pendingRedemptionsValue: 0,
                  createdAt: await lastBlockTime(),
                  movingFundsRequestedAt: 0,
                  closingStartedAt: 0,
                  pendingMovedFundsSweepRequestsCount: 0,
                  state: walletState.Live,
                  movingFundsTargetWalletsCommitmentHash:
                    ethers.constants.HashZero,
                })

                tx = await bridge
                  .connect(thirdParty)
                  .submitFraudChallenge(
                    walletPublicKey,
                    data.sighash,
                    data.signature,
                    {
                      value: fraudChallengeDepositAmount,
                    }
                  )
              })

              after(async () => {
                await restoreSnapshot()
              })

              it("should transfer ether from the caller to the bridge", async () => {
                await expect(tx).to.changeEtherBalance(
                  thirdParty,
                  fraudChallengeDepositAmount.mul(-1)
                )
                await expect(tx).to.changeEtherBalance(
                  bridge,
                  fraudChallengeDepositAmount
                )
              })

              it("should store the fraud challenge data", async () => {
                const challengeKey = buildChallengeKey(
                  walletPublicKey,
                  data.sighash
                )

                const fraudChallenge = await bridge.fraudChallenges(
                  challengeKey
                )

                expect(fraudChallenge.challenger).to.equal(
                  await thirdParty.getAddress()
                )
                expect(fraudChallenge.depositAmount).to.equal(
                  fraudChallengeDepositAmount
                )
                expect(fraudChallenge.reportedAt).to.equal(
                  await lastBlockTime()
                )
                expect(fraudChallenge.resolved).to.equal(false)
              })

              it("should emit FraudChallengeSubmitted event", async () => {
                await expect(tx)
                  .to.emit(bridge, "FraudChallengeSubmitted")
                  .withArgs(
                    walletPublicKeyHash,
                    data.sighash,
                    data.signature.v,
                    data.signature.r,
                    data.signature.s
                  )
              })
            })

            context("when the fraud challenge already exists", () => {
              before(async () => {
                await createSnapshot()

                await bridge.setWallet(walletPublicKeyHash, {
                  ecdsaWalletID: ethers.constants.HashZero,
                  mainUtxoHash: ethers.constants.HashZero,
                  pendingRedemptionsValue: 0,
                  createdAt: await lastBlockTime(),
                  movingFundsRequestedAt: 0,
                  closingStartedAt: 0,
                  pendingMovedFundsSweepRequestsCount: 0,
                  state: walletState.Live,
                  movingFundsTargetWalletsCommitmentHash:
                    ethers.constants.HashZero,
                })

                await bridge
                  .connect(thirdParty)
                  .submitFraudChallenge(
                    walletPublicKey,
                    data.sighash,
                    data.signature,
                    {
                      value: fraudChallengeDepositAmount,
                    }
                  )
              })

              after(async () => {
                await restoreSnapshot()
              })

              it("should revert", async () => {
                await expect(
                  bridge
                    .connect(thirdParty)
                    .submitFraudChallenge(
                      walletPublicKey,
                      data.sighash,
                      data.signature,
                      {
                        value: fraudChallengeDepositAmount,
                      }
                    )
                ).to.be.revertedWith("Fraud challenge already exists")
              })
            })
          }
        )

        context("when incorrect wallet public key is used", () => {
          // Unrelated Bitcoin public key
          const incorrectWalletPublicKey =
            "0xffc045ade19f8a5d464299146ce069049cdcc2390a9b44d9abcd83f11d8cce4" +
            "01ea6800e307b87aadebdcd2f7293cc60f0526afaff1a7b1abddfd787e6c5871e"

          const incorrectWalletPublicKeyHash =
            "0xb5222794425b9b8cd8c3358e73a50dea73480927"

          before(async () => {
            await createSnapshot()
            await bridge.setWallet(incorrectWalletPublicKeyHash, {
              ecdsaWalletID: ethers.constants.HashZero,
              mainUtxoHash: ethers.constants.HashZero,
              pendingRedemptionsValue: 0,
              createdAt: await lastBlockTime(),
              movingFundsRequestedAt: 0,
              closingStartedAt: 0,
              pendingMovedFundsSweepRequestsCount: 0,
              state: walletState.Live,
              movingFundsTargetWalletsCommitmentHash: ethers.constants.HashZero,
            })
          })

          after(async () => {
            await restoreSnapshot()
          })

          it("should revert", async () => {
            await expect(
              bridge
                .connect(thirdParty)
                .submitFraudChallenge(
                  incorrectWalletPublicKey,
                  data.sighash,
                  data.signature,
                  {
                    value: fraudChallengeDepositAmount,
                  }
                )
            ).to.be.revertedWith("Signature verification failure")
          })
        })

        context("when incorrect sighash is used", () => {
          // Random hex-string
          const incorrectSighash =
            "0x9e8e249791a5636e5e007fc15487b5a5bd6e60f73f7e236a7025cd63b904650b"

          before(async () => {
            await createSnapshot()
            await bridge.setWallet(walletPublicKeyHash, {
              ecdsaWalletID: ethers.constants.HashZero,
              mainUtxoHash: ethers.constants.HashZero,
              pendingRedemptionsValue: 0,
              createdAt: await lastBlockTime(),
              movingFundsRequestedAt: 0,
              closingStartedAt: 0,
              pendingMovedFundsSweepRequestsCount: 0,
              state: walletState.Live,
              movingFundsTargetWalletsCommitmentHash: ethers.constants.HashZero,
            })
          })

          after(async () => {
            await restoreSnapshot()
          })

          it("should revert", async () => {
            await expect(
              bridge
                .connect(thirdParty)
                .submitFraudChallenge(
                  walletPublicKey,
                  incorrectSighash,
                  data.signature,
                  {
                    value: fraudChallengeDepositAmount,
                  }
                )
            ).to.be.revertedWith("Signature verification failure")
          })
        })

        context("when incorrect recovery ID is used", () => {
          // Increase the value of v by 1
          const incorrectV = data.signature.v + 1

          before(async () => {
            await createSnapshot()
            await bridge.setWallet(walletPublicKeyHash, {
              ecdsaWalletID: ethers.constants.HashZero,
              mainUtxoHash: ethers.constants.HashZero,
              pendingRedemptionsValue: 0,
              createdAt: await lastBlockTime(),
              movingFundsRequestedAt: 0,
              closingStartedAt: 0,
              pendingMovedFundsSweepRequestsCount: 0,
              state: walletState.Live,
              movingFundsTargetWalletsCommitmentHash: ethers.constants.HashZero,
            })
          })

          after(async () => {
            await restoreSnapshot()
          })

          it("should revert", async () => {
            await expect(
              bridge.connect(thirdParty).submitFraudChallenge(
                walletPublicKey,
                data.sighash,
                {
                  r: data.signature.r,
                  s: data.signature.s,
                  v: incorrectV,
                },
                {
                  value: fraudChallengeDepositAmount,
                }
              )
            ).to.be.revertedWith("Signature verification failure")
          })
        })

        context("when incorrect signature data is used", () => {
          // Swap r and s
          const incorrectS = data.signature.r
          const incorrectR = data.signature.s

          before(async () => {
            await createSnapshot()
            await bridge.setWallet(walletPublicKeyHash, {
              ecdsaWalletID: ethers.constants.HashZero,
              mainUtxoHash: ethers.constants.HashZero,
              pendingRedemptionsValue: 0,
              createdAt: await lastBlockTime(),
              movingFundsRequestedAt: 0,
              closingStartedAt: 0,
              pendingMovedFundsSweepRequestsCount: 0,
              state: walletState.Live,
              movingFundsTargetWalletsCommitmentHash: ethers.constants.HashZero,
            })
          })

          after(async () => {
            await restoreSnapshot()
          })

          it("should revert", async () => {
            await expect(
              bridge.connect(thirdParty).submitFraudChallenge(
                walletPublicKey,
                data.sighash,
                {
                  r: incorrectR,
                  s: incorrectS,
                  v: data.signature.v,
                },
                {
                  value: fraudChallengeDepositAmount,
                }
              )
            ).to.be.revertedWith("Signature verification failure")
          })
        })
      })

      context("when the amount of ETH deposited is too low", () => {
        before(async () => {
          await createSnapshot()
          await bridge.setWallet(walletPublicKeyHash, {
            ecdsaWalletID: ethers.constants.HashZero,
            mainUtxoHash: ethers.constants.HashZero,
            pendingRedemptionsValue: 0,
            createdAt: await lastBlockTime(),
            movingFundsRequestedAt: 0,
            closingStartedAt: 0,
            pendingMovedFundsSweepRequestsCount: 0,
            state: walletState.Live,
            movingFundsTargetWalletsCommitmentHash: ethers.constants.HashZero,
          })
        })

        after(async () => {
          await restoreSnapshot()
        })

        it("should revert", async () => {
          await expect(
            bridge
              .connect(thirdParty)
              .submitFraudChallenge(
                walletPublicKey,
                data.sighash,
                data.signature,
                {
                  value: fraudChallengeDepositAmount.sub(1),
                }
              )
          ).to.be.revertedWith("The amount of ETH deposited is too low")
        })
      })
    })

    context("when the wallet is in MovingFunds state", () => {
      before(async () => {
        await createSnapshot()
        await bridge.setWallet(walletPublicKeyHash, {
          ecdsaWalletID: ethers.constants.HashZero,
          mainUtxoHash: ethers.constants.HashZero,
          pendingRedemptionsValue: 0,
          createdAt: await lastBlockTime(),
          movingFundsRequestedAt: 0,
          closingStartedAt: 0,
          pendingMovedFundsSweepRequestsCount: 0,
          state: walletState.MovingFunds,
          movingFundsTargetWalletsCommitmentHash: ethers.constants.HashZero,
        })
      })

      after(async () => {
        await restoreSnapshot()
      })

      it("should succeed", async () => {
        await expect(
          bridge
            .connect(thirdParty)
            .submitFraudChallenge(
              walletPublicKey,
              data.sighash,
              data.signature,
              {
                value: fraudChallengeDepositAmount,
              }
            )
        ).to.not.be.reverted
      })
    })

    context("when the wallet is in Closing state", () => {
      before(async () => {
        await createSnapshot()

        await bridge.setWallet(walletPublicKeyHash, {
          ecdsaWalletID: ethers.constants.HashZero,
          mainUtxoHash: ethers.constants.HashZero,
          pendingRedemptionsValue: 0,
          createdAt: await lastBlockTime(),
          movingFundsRequestedAt: 0,
          closingStartedAt: 0,
          pendingMovedFundsSweepRequestsCount: 0,
          state: walletState.Closing,
          movingFundsTargetWalletsCommitmentHash: ethers.constants.HashZero,
        })
      })

      after(async () => {
        await restoreSnapshot()
      })

      it("should succeed", async () => {
        await expect(
          bridge
            .connect(thirdParty)
            .submitFraudChallenge(
              walletPublicKey,
              data.sighash,
              data.signature,
              {
                value: fraudChallengeDepositAmount,
              }
            )
        ).to.not.be.reverted
      })
    })

    context(
      "when the wallet is in neither Live nor MovingFunds nor Closing state",
      () => {
        const testData = [
          {
            testName: "when wallet state is Unknown",
            walletState: walletState.Unknown,
          },
          {
            testName: "when wallet state is Closed",
            walletState: walletState.Closed,
          },
          {
            testName: "when wallet state is Terminated",
            walletState: walletState.Terminated,
          },
        ]

        testData.forEach((test) => {
          context(test.testName, () => {
            before(async () => {
              await createSnapshot()
              await bridge.setWallet(walletPublicKeyHash, {
                ecdsaWalletID: ethers.constants.HashZero,
                mainUtxoHash: ethers.constants.HashZero,
                pendingRedemptionsValue: 0,
                createdAt: await lastBlockTime(),
                movingFundsRequestedAt: 0,
                closingStartedAt: 0,
                pendingMovedFundsSweepRequestsCount: 0,
                state: test.walletState,
                movingFundsTargetWalletsCommitmentHash:
                  ethers.constants.HashZero,
              })
            })

            after(async () => {
              await restoreSnapshot()
            })

            it("should revert", async () => {
              await expect(
                bridge
                  .connect(thirdParty)
                  .submitFraudChallenge(
                    walletPublicKey,
                    data.sighash,
                    data.signature,
                    {
                      value: fraudChallengeDepositAmount,
                    }
                  )
              ).to.be.revertedWith(
                "Wallet must be in Live or MovingFunds or Closing state"
              )
            })
          })
        })
      }
    )
  })

  describe("defeatFraudChallenge", () => {
    context("when the challenge exists", () => {
      context("when the challenge is open", () => {
        context("when the sighash type is correct", () => {
          context("when the input is non-witness", () => {
            context("when the transaction has single input", () => {
              context(
                "when the input is marked as correctly spent in the Bridge",
                () => {
                  const data = nonWitnessSignSingleInputTx
                  let tx: ContractTransaction

                  before(async () => {
                    await createSnapshot()

                    await bridge.setWallet(walletPublicKeyHash, {
                      ecdsaWalletID: ethers.constants.HashZero,
                      mainUtxoHash: ethers.constants.HashZero,
                      pendingRedemptionsValue: 0,
                      createdAt: await lastBlockTime(),
                      movingFundsRequestedAt: 0,
                      closingStartedAt: 0,
                      pendingMovedFundsSweepRequestsCount: 0,
                      state: walletState.Live,
                      movingFundsTargetWalletsCommitmentHash:
                        ethers.constants.HashZero,
                    })
                    await bridge.setSweptDeposits(data.deposits)
                    await bridge.setSpentMainUtxos(data.spentMainUtxos)
                    await bridge.setProcessedMovedFundsSweepRequests(
                      data.movedFundsSweepRequests
                    )

                    await bridge
                      .connect(thirdParty)
                      .submitFraudChallenge(
                        walletPublicKey,
                        data.sighash,
                        data.signature,
                        {
                          value: fraudChallengeDepositAmount,
                        }
                      )

                    tx = await bridge
                      .connect(thirdParty)
                      .defeatFraudChallenge(
                        walletPublicKey,
                        data.preimage,
                        data.witness
                      )
                  })

                  after(async () => {
                    await restoreSnapshot()
                  })

                  it("should mark the challenge as resolved", async () => {
                    const challengeKey = buildChallengeKey(
                      walletPublicKey,
                      data.sighash
                    )

                    const fraudChallenge = await bridge.fraudChallenges(
                      challengeKey
                    )

                    expect(fraudChallenge.resolved).to.equal(true)
                  })

                  it("should send the ether deposited by the challenger to the treasury", async () => {
                    await expect(tx).to.changeEtherBalance(
                      bridge,
                      fraudChallengeDepositAmount.mul(-1)
                    )
                    await expect(tx).to.changeEtherBalance(
                      treasury,
                      fraudChallengeDepositAmount
                    )
                  })

                  it("should emit FraudChallengeDefeated event", async () => {
                    await expect(tx)
                      .to.emit(bridge, "FraudChallengeDefeated")
                      .withArgs(walletPublicKeyHash, data.sighash)
                  })
                }
              )

              context(
                "when the input is not marked as correctly spent in the Bridge",
                () => {
                  const data = nonWitnessSignSingleInputTx

                  before(async () => {
                    await createSnapshot()

                    await bridge.setWallet(walletPublicKeyHash, {
                      ecdsaWalletID: ethers.constants.HashZero,
                      mainUtxoHash: ethers.constants.HashZero,
                      pendingRedemptionsValue: 0,
                      createdAt: await lastBlockTime(),
                      movingFundsRequestedAt: 0,
                      closingStartedAt: 0,
                      pendingMovedFundsSweepRequestsCount: 0,
                      state: walletState.Live,
                      movingFundsTargetWalletsCommitmentHash:
                        ethers.constants.HashZero,
                    })

                    await bridge
                      .connect(thirdParty)
                      .submitFraudChallenge(
                        walletPublicKey,
                        data.sighash,
                        data.signature,
                        {
                          value: fraudChallengeDepositAmount,
                        }
                      )
                  })

                  after(async () => {
                    await restoreSnapshot()
                  })

                  it("should revert", async () => {
                    await expect(
                      bridge
                        .connect(thirdParty)
                        .defeatFraudChallenge(
                          walletPublicKey,
                          data.preimage,
                          data.witness
                        )
                    ).to.be.revertedWith(
                      "Spent UTXO not found among correctly spent UTXOs"
                    )
                  })
                }
              )
            })

            context("when the transaction has multiple inputs", () => {
              context(
                "when the input is marked as correctly spent in the Bridge",
                () => {
                  const data = nonWitnessSignMultipleInputsTx
                  let tx: ContractTransaction

                  before(async () => {
                    await createSnapshot()

                    await bridge.setWallet(walletPublicKeyHash, {
                      ecdsaWalletID: ethers.constants.HashZero,
                      mainUtxoHash: ethers.constants.HashZero,
                      pendingRedemptionsValue: 0,
                      createdAt: await lastBlockTime(),
                      movingFundsRequestedAt: 0,
                      closingStartedAt: 0,
                      pendingMovedFundsSweepRequestsCount: 0,
                      state: walletState.Live,
                      movingFundsTargetWalletsCommitmentHash:
                        ethers.constants.HashZero,
                    })
                    await bridge.setSweptDeposits(data.deposits)
                    await bridge.setSpentMainUtxos(data.spentMainUtxos)
                    await bridge.setProcessedMovedFundsSweepRequests(
                      data.movedFundsSweepRequests
                    )

                    await bridge
                      .connect(thirdParty)
                      .submitFraudChallenge(
                        walletPublicKey,
                        data.sighash,
                        data.signature,
                        {
                          value: fraudChallengeDepositAmount,
                        }
                      )

                    tx = await bridge
                      .connect(thirdParty)
                      .defeatFraudChallenge(
                        walletPublicKey,
                        data.preimage,
                        data.witness
                      )
                  })

                  after(async () => {
                    await restoreSnapshot()
                  })

                  it("should mark the challenge as resolved", async () => {
                    const challengeKey = buildChallengeKey(
                      walletPublicKey,
                      data.sighash
                    )

                    const fraudChallenge = await bridge.fraudChallenges(
                      challengeKey
                    )

                    expect(fraudChallenge.resolved).to.equal(true)
                  })

                  it("should send the ether deposited by the challenger to the treasury", async () => {
                    await expect(tx).to.changeEtherBalance(
                      bridge,
                      fraudChallengeDepositAmount.mul(-1)
                    )
                    await expect(tx).to.changeEtherBalance(
                      treasury,
                      fraudChallengeDepositAmount
                    )
                  })

                  it("should emit FraudChallengeDefeated event", async () => {
                    await expect(tx)
                      .to.emit(bridge, "FraudChallengeDefeated")
                      .withArgs(walletPublicKeyHash, data.sighash)
                  })
                }
              )

              context(
                "when the input is not marked as correctly spent in the Bridge",
                () => {
                  const data = nonWitnessSignMultipleInputsTx

                  before(async () => {
                    await createSnapshot()

                    await bridge.setWallet(walletPublicKeyHash, {
                      ecdsaWalletID: ethers.constants.HashZero,
                      mainUtxoHash: ethers.constants.HashZero,
                      pendingRedemptionsValue: 0,
                      createdAt: await lastBlockTime(),
                      movingFundsRequestedAt: 0,
                      closingStartedAt: 0,
                      pendingMovedFundsSweepRequestsCount: 0,
                      state: walletState.Live,
                      movingFundsTargetWalletsCommitmentHash:
                        ethers.constants.HashZero,
                    })

                    await bridge
                      .connect(thirdParty)
                      .submitFraudChallenge(
                        walletPublicKey,
                        data.sighash,
                        data.signature,
                        {
                          value: fraudChallengeDepositAmount,
                        }
                      )
                  })

                  after(async () => {
                    await restoreSnapshot()
                  })

                  it("should revert", async () => {
                    await expect(
                      bridge
                        .connect(thirdParty)
                        .defeatFraudChallenge(
                          walletPublicKey,
                          data.preimage,
                          data.witness
                        )
                    ).to.be.revertedWith(
                      "Spent UTXO not found among correctly spent UTXOs"
                    )
                  })
                }
              )
            })
          })

          context("when the input is witness", () => {
            context("when the transaction has single input", () => {
              context(
                "when the input is marked as correctly spent in the Bridge",
                () => {
                  const data = witnessSignSingleInputTx
                  let tx: ContractTransaction

                  before(async () => {
                    await createSnapshot()

                    await bridge.setWallet(walletPublicKeyHash, {
                      ecdsaWalletID: ethers.constants.HashZero,
                      mainUtxoHash: ethers.constants.HashZero,
                      pendingRedemptionsValue: 0,
                      createdAt: await lastBlockTime(),
                      movingFundsRequestedAt: 0,
                      closingStartedAt: 0,
                      pendingMovedFundsSweepRequestsCount: 0,
                      state: walletState.Live,
                      movingFundsTargetWalletsCommitmentHash:
                        ethers.constants.HashZero,
                    })
                    await bridge.setSweptDeposits(data.deposits)
                    await bridge.setSpentMainUtxos(data.spentMainUtxos)
                    await bridge.setProcessedMovedFundsSweepRequests(
                      data.movedFundsSweepRequests
                    )

                    await bridge
                      .connect(thirdParty)
                      .submitFraudChallenge(
                        walletPublicKey,
                        data.sighash,
                        data.signature,
                        {
                          value: fraudChallengeDepositAmount,
                        }
                      )

                    tx = await bridge
                      .connect(thirdParty)
                      .defeatFraudChallenge(
                        walletPublicKey,
                        data.preimage,
                        data.witness
                      )
                  })

                  after(async () => {
                    await restoreSnapshot()
                  })

                  it("should mark the challenge as resolved", async () => {
                    const challengeKey = buildChallengeKey(
                      walletPublicKey,
                      data.sighash
                    )

                    const fraudChallenge = await bridge.fraudChallenges(
                      challengeKey
                    )

                    expect(fraudChallenge.resolved).to.equal(true)
                  })

                  it("should send the ether deposited by the challenger to the treasury", async () => {
                    await expect(tx).to.changeEtherBalance(
                      bridge,
                      fraudChallengeDepositAmount.mul(-1)
                    )
                    await expect(tx).to.changeEtherBalance(
                      treasury,
                      fraudChallengeDepositAmount
                    )
                  })

                  it("should emit FraudChallengeDefeated event", async () => {
                    await expect(tx)
                      .to.emit(bridge, "FraudChallengeDefeated")
                      .withArgs(walletPublicKeyHash, data.sighash)
                  })
                }
              )

              context(
                "when the input is not marked as correctly spent in the Bridge",
                () => {
                  const data = witnessSignSingleInputTx

                  before(async () => {
                    await createSnapshot()

                    await bridge.setWallet(walletPublicKeyHash, {
                      ecdsaWalletID: ethers.constants.HashZero,
                      mainUtxoHash: ethers.constants.HashZero,
                      pendingRedemptionsValue: 0,
                      createdAt: await lastBlockTime(),
                      movingFundsRequestedAt: 0,
                      closingStartedAt: 0,
                      pendingMovedFundsSweepRequestsCount: 0,
                      state: walletState.Live,
                      movingFundsTargetWalletsCommitmentHash:
                        ethers.constants.HashZero,
                    })

                    await bridge
                      .connect(thirdParty)
                      .submitFraudChallenge(
                        walletPublicKey,
                        data.sighash,
                        data.signature,
                        {
                          value: fraudChallengeDepositAmount,
                        }
                      )
                  })

                  after(async () => {
                    await restoreSnapshot()
                  })

                  it("should revert", async () => {
                    await expect(
                      bridge
                        .connect(thirdParty)
                        .defeatFraudChallenge(
                          walletPublicKey,
                          data.preimage,
                          data.witness
                        )
                    ).to.be.revertedWith(
                      "Spent UTXO not found among correctly spent UTXOs"
                    )
                  })
                }
              )
            })

            context("when the transaction has multiple inputs", () => {
              context(
                "when the input is marked as correctly spent in the Bridge",
                () => {
                  const data = witnessSignMultipleInputTx
                  let tx: ContractTransaction

                  before(async () => {
                    await createSnapshot()

                    await bridge.setWallet(walletPublicKeyHash, {
                      ecdsaWalletID: ethers.constants.HashZero,
                      mainUtxoHash: ethers.constants.HashZero,
                      pendingRedemptionsValue: 0,
                      createdAt: await lastBlockTime(),
                      movingFundsRequestedAt: 0,
                      closingStartedAt: 0,
                      pendingMovedFundsSweepRequestsCount: 0,
                      state: walletState.Live,
                      movingFundsTargetWalletsCommitmentHash:
                        ethers.constants.HashZero,
                    })
                    await bridge.setSweptDeposits(data.deposits)
                    await bridge.setSpentMainUtxos(data.spentMainUtxos)
                    await bridge.setProcessedMovedFundsSweepRequests(
                      data.movedFundsSweepRequests
                    )

                    await bridge
                      .connect(thirdParty)
                      .submitFraudChallenge(
                        walletPublicKey,
                        data.sighash,
                        data.signature,
                        {
                          value: fraudChallengeDepositAmount,
                        }
                      )

                    tx = await bridge
                      .connect(thirdParty)
                      .defeatFraudChallenge(
                        walletPublicKey,
                        data.preimage,
                        data.witness
                      )
                  })

                  after(async () => {
                    await restoreSnapshot()
                  })

                  it("should mark the challenge as resolved", async () => {
                    const challengeKey = buildChallengeKey(
                      walletPublicKey,
                      data.sighash
                    )

                    const fraudChallenge = await bridge.fraudChallenges(
                      challengeKey
                    )

                    expect(fraudChallenge.resolved).to.equal(true)
                  })

                  it("should send the ether deposited by the challenger to the treasury", async () => {
                    await expect(tx).to.changeEtherBalance(
                      bridge,
                      fraudChallengeDepositAmount.mul(-1)
                    )
                    await expect(tx).to.changeEtherBalance(
                      treasury,
                      fraudChallengeDepositAmount
                    )
                  })

                  it("should emit FraudChallengeDefeated event", async () => {
                    await expect(tx)
                      .to.emit(bridge, "FraudChallengeDefeated")
                      .withArgs(walletPublicKeyHash, data.sighash)
                  })
                }
              )

              context(
                "when the input is not marked as correctly spent in the Bridge",
                () => {
                  const data = witnessSignMultipleInputTx

                  before(async () => {
                    await createSnapshot()

                    await bridge.setWallet(walletPublicKeyHash, {
                      ecdsaWalletID: ethers.constants.HashZero,
                      mainUtxoHash: ethers.constants.HashZero,
                      pendingRedemptionsValue: 0,
                      createdAt: await lastBlockTime(),
                      movingFundsRequestedAt: 0,
                      closingStartedAt: 0,
                      pendingMovedFundsSweepRequestsCount: 0,
                      state: walletState.Live,
                      movingFundsTargetWalletsCommitmentHash:
                        ethers.constants.HashZero,
                    })

                    await bridge
                      .connect(thirdParty)
                      .submitFraudChallenge(
                        walletPublicKey,
                        data.sighash,
                        data.signature,
                        {
                          value: fraudChallengeDepositAmount,
                        }
                      )
                  })

                  after(async () => {
                    await restoreSnapshot()
                  })

                  it("should revert", async () => {
                    await expect(
                      bridge
                        .connect(thirdParty)
                        .defeatFraudChallenge(
                          walletPublicKey,
                          data.preimage,
                          data.witness
                        )
                    ).to.be.revertedWith(
                      "Spent UTXO not found among correctly spent UTXOs"
                    )
                  })
                }
              )
            })
          })
        })

        context("when the sighash type is incorrect", () => {
          // Wrong sighash was used (SIGHASH_NONE | SIGHASH_ANYONECANPAY) during
          // input signing
          const data = wrongSighashType

          before(async () => {
            await createSnapshot()

            await bridge.setWallet(walletPublicKeyHash, {
              ecdsaWalletID: ethers.constants.HashZero,
              mainUtxoHash: ethers.constants.HashZero,
              pendingRedemptionsValue: 0,
              createdAt: await lastBlockTime(),
              movingFundsRequestedAt: 0,
              closingStartedAt: 0,
              pendingMovedFundsSweepRequestsCount: 0,
              state: walletState.Live,
              movingFundsTargetWalletsCommitmentHash: ethers.constants.HashZero,
            })
            await bridge.setSweptDeposits(data.deposits)
            await bridge.setSpentMainUtxos(data.spentMainUtxos)
            await bridge.setProcessedMovedFundsSweepRequests(
              data.movedFundsSweepRequests
            )

            await bridge
              .connect(thirdParty)
              .submitFraudChallenge(
                walletPublicKey,
                data.sighash,
                data.signature,
                {
                  value: fraudChallengeDepositAmount,
                }
              )
          })

          after(async () => {
            await restoreSnapshot()
          })

          it("should revert", async () => {
            await expect(
              bridge
                .connect(thirdParty)
                .defeatFraudChallenge(
                  walletPublicKey,
                  data.preimage,
                  data.witness
                )
            ).to.be.revertedWith("Wrong sighash type")
          })
        })
      })

      context("when the challenge is resolved by defeat", () => {
        const data = nonWitnessSignSingleInputTx

        before(async () => {
          await createSnapshot()

          await bridge.setWallet(walletPublicKeyHash, {
            ecdsaWalletID: ethers.constants.HashZero,
            mainUtxoHash: ethers.constants.HashZero,
            pendingRedemptionsValue: 0,
            createdAt: await lastBlockTime(),
            movingFundsRequestedAt: 0,
            closingStartedAt: 0,
            pendingMovedFundsSweepRequestsCount: 0,
            state: walletState.Live,
            movingFundsTargetWalletsCommitmentHash: ethers.constants.HashZero,
          })
          await bridge.setSweptDeposits(data.deposits)
          await bridge.setSpentMainUtxos(data.spentMainUtxos)
          await bridge.setProcessedMovedFundsSweepRequests(
            data.movedFundsSweepRequests
          )

          await bridge
            .connect(thirdParty)
            .submitFraudChallenge(
              walletPublicKey,
              data.sighash,
              data.signature,
              {
                value: fraudChallengeDepositAmount,
              }
            )

          await bridge
            .connect(thirdParty)
            .defeatFraudChallenge(walletPublicKey, data.preimage, false)
        })

        after(async () => {
          await restoreSnapshot()
        })

        it("should revert", async () => {
          await expect(
            bridge
              .connect(thirdParty)
              .defeatFraudChallenge(walletPublicKey, data.preimage, false)
          ).to.be.revertedWith("Fraud challenge has already been resolved")
        })
      })

      context("when the challenge is resolved by timeout", () => {
        const data = nonWitnessSignSingleInputTx

        before(async () => {
          await createSnapshot()

          await bridge.setWallet(walletPublicKeyHash, {
            ecdsaWalletID: ethers.constants.HashZero,
            mainUtxoHash: ethers.constants.HashZero,
            pendingRedemptionsValue: 0,
            createdAt: await lastBlockTime(),
            movingFundsRequestedAt: 0,
            closingStartedAt: 0,
            pendingMovedFundsSweepRequestsCount: 0,
            state: walletState.Live,
            movingFundsTargetWalletsCommitmentHash: ethers.constants.HashZero,
          })
          await bridge.setSweptDeposits(data.deposits)
          await bridge.setSpentMainUtxos(data.spentMainUtxos)
          await bridge.setProcessedMovedFundsSweepRequests(
            data.movedFundsSweepRequests
          )

          await bridge
            .connect(thirdParty)
            .submitFraudChallenge(
              walletPublicKey,
              data.sighash,
              data.signature,
              {
                value: fraudChallengeDepositAmount,
              }
            )

          await increaseTime(fraudChallengeDefeatTimeout)

          await bridge
            .connect(thirdParty)
            .notifyFraudChallengeDefeatTimeout(
              walletPublicKey,
              [],
              data.sighash
            )
        })

        after(async () => {
          walletRegistry.closeWallet.reset()
          walletRegistry.seize.reset()

          await restoreSnapshot()
        })

        it("should revert", async () => {
          await expect(
            bridge
              .connect(thirdParty)
              .defeatFraudChallenge(walletPublicKey, data.preimage, false)
          ).to.be.revertedWith("Fraud challenge has already been resolved")
        })
      })
    })

    context("when the challenge does not exist", () => {
      const data = nonWitnessSignMultipleInputsTx

      before(async () => {
        await createSnapshot()
      })

      after(async () => {
        await restoreSnapshot()
      })

      it("should revert", async () => {
        await expect(
          bridge
            .connect(thirdParty)
            .defeatFraudChallenge(walletPublicKey, data.preimage, false)
        ).to.be.revertedWith("Fraud challenge does not exist")
      })
    })
  })

  describe("notifyFraudChallengeDefeatTimeout", () => {
    const data = nonWitnessSignSingleInputTx

    context("when the fraud challenge exists", () => {
      context("when the fraud challenge is open", () => {
        context("when the fraud challenge has timed out", () => {
          const walletDraft = {
            ecdsaWalletID: ecdsaWalletTestData.walletID,
            mainUtxoHash: ethers.constants.HashZero,
            pendingRedemptionsValue: 0,
            createdAt: 0,
            movingFundsRequestedAt: 0,
            closingStartedAt: 0,
            pendingMovedFundsSweepRequestsCount: 0,
            state: walletState.Unknown,
            movingFundsTargetWalletsCommitmentHash: ethers.constants.HashZero,
          }
          const walletMembersIDs = [1, 2, 3, 4, 5]

          context(
            "when the wallet is in the Live or MovingFunds or Closing state",
            () => {
              const testData: {
                testName: string
                walletState: number
                additionalSetup?: () => Promise<void>
                additionalAssertions?: () => Promise<void>
              }[] = [
                {
                  testName:
                    "when wallet state is Live but the wallet is not the active one",
                  walletState: walletState.Live,
                  additionalSetup: async () => {
                    // The active wallet is a different wallet than the active one
                    await bridge.setActiveWallet(
                      "0x0b9f85c224b0e018a5865392927b3f9e16cf5e79"
                    )
                  },
                  additionalAssertions: async () => {
                    it("should decrease the live wallets count", async () => {
                      expect(await bridge.liveWalletsCount()).to.be.equal(0)
                    })

                    it("should not unset the active wallet", async () => {
                      expect(
                        await bridge.activeWalletPubKeyHash()
                      ).to.be.not.equal(
                        "0x0000000000000000000000000000000000000000"
                      )
                    })
                  },
                },
                {
                  testName:
                    "when wallet state is Live and the wallet is the active one",
                  walletState: walletState.Live,
                  additionalSetup: async () => {
                    await bridge.setActiveWallet(walletPublicKeyHash)
                  },
                  additionalAssertions: async () => {
                    it("should decrease the live wallets count", async () => {
                      expect(await bridge.liveWalletsCount()).to.be.equal(0)
                    })

                    it("should unset the active wallet", async () => {
                      expect(await bridge.activeWalletPubKeyHash()).to.be.equal(
                        "0x0000000000000000000000000000000000000000"
                      )
                    })
                  },
                },
                {
                  testName: "when wallet state is MovingFunds",
                  walletState: walletState.MovingFunds,
                  additionalSetup: async () => {},
                  additionalAssertions: async () => {},
                },
                {
                  testName: "when wallet state is Closing",
                  walletState: walletState.Closing,
                  additionalSetup: async () => {},
                  additionalAssertions: async () => {},
                },
              ]

              testData.forEach((test) => {
                context(test.testName, async () => {
                  let tx: ContractTransaction

                  before(async () => {
                    await createSnapshot()

                    await bridge.setWallet(walletPublicKeyHash, {
                      ...walletDraft,
                      state: test.walletState,
                    })

                    await bridge
                      .connect(thirdParty)
                      .submitFraudChallenge(
                        walletPublicKey,
                        data.sighash,
                        data.signature,
                        {
                          value: fraudChallengeDepositAmount,
                        }
                      )

                    await increaseTime(fraudChallengeDefeatTimeout)

                    await test.additionalSetup()

                    tx = await bridge
                      .connect(thirdParty)
                      .notifyFraudChallengeDefeatTimeout(
                        walletPublicKey,
                        walletMembersIDs,
                        data.sighash
                      )
                  })

                  after(async () => {
                    walletRegistry.closeWallet.reset()
                    walletRegistry.seize.reset()

                    await restoreSnapshot()
                  })

                  it("should mark the fraud challenge as resolved", async () => {
                    const challengeKey = buildChallengeKey(
                      walletPublicKey,
                      data.sighash
                    )

                    const fraudChallenge = await bridge.fraudChallenges(
                      challengeKey
                    )

                    expect(fraudChallenge.resolved).to.be.true
                  })

                  it("should return the deposited ether to the challenger", async () => {
                    await expect(tx).to.changeEtherBalance(
                      bridge,
                      fraudChallengeDepositAmount.mul(-1)
                    )
                    await expect(tx).to.changeEtherBalance(
                      thirdParty,
                      fraudChallengeDepositAmount
                    )
                  })

                  it("should emit FraudChallengeDefeatTimedOut event", async () => {
                    await expect(tx)
                      .to.emit(bridge, "FraudChallengeDefeatTimedOut")
                      .withArgs(walletPublicKeyHash, data.sighash)
                  })

                  it("should change the wallet state to Terminated", async () => {
                    expect(
                      (await bridge.wallets(walletPublicKeyHash)).state
                    ).to.be.equal(walletState.Terminated)
                  })

                  it("should emit WalletTerminated event", async () => {
                    await expect(tx)
                      .to.emit(bridge, "WalletTerminated")
                      .withArgs(walletDraft.ecdsaWalletID, walletPublicKeyHash)
                  })

                  it("should call the ECDSA wallet registry's closeWallet function", async () => {
                    expect(
                      walletRegistry.closeWallet
                    ).to.have.been.calledOnceWith(walletDraft.ecdsaWalletID)
                  })

                  it("should call the ECDSA wallet registry's seize function", async () => {
                    expect(walletRegistry.seize).to.have.been.calledOnceWith(
                      fraudSlashingAmount,
                      fraudNotifierRewardMultiplier,
                      await thirdParty.getAddress(),
                      ecdsaWalletTestData.walletID,
                      walletMembersIDs
                    )
                  })

                  // TODO: Check if the gas consumption of functions calling `seize`
                  //       is not too high (use a real `staking` and `walletRegistry`).
                  //       Perhaps add a separate deployment with the non-mocked contracts
                  //       or test it in a system test?
                  await test.additionalAssertions()
                })
              })
            }
          )

          context("when the wallet is in the Terminated state", () => {
            let tx: ContractTransaction

            before(async () => {
              await createSnapshot()

              // First, the wallet must be Live to make fraud challenge
              // submission possible.
              await bridge.setWallet(walletPublicKeyHash, {
                ...walletDraft,
                state: walletState.Live,
              })

              await bridge
                .connect(thirdParty)
                .submitFraudChallenge(
                  walletPublicKey,
                  data.sighash,
                  data.signature,
                  {
                    value: fraudChallengeDepositAmount,
                  }
                )

              await increaseTime(fraudChallengeDefeatTimeout)

              // Then, the state of the wallet changes to the Terminated
              // state.
              await bridge.setWallet(walletPublicKeyHash, {
                ...walletDraft,
                state: walletState.Terminated,
              })

              tx = await bridge
                .connect(thirdParty)
                .notifyFraudChallengeDefeatTimeout(
                  walletPublicKey,
                  walletMembersIDs,
                  data.sighash
                )
            })

            after(async () => {
              await restoreSnapshot()
            })

            it("should mark the fraud challenge as resolved", async () => {
              const challengeKey = buildChallengeKey(
                walletPublicKey,
                data.sighash
              )

              const fraudChallenge = await bridge.fraudChallenges(challengeKey)

              expect(fraudChallenge.resolved).to.be.true
            })

            it("should return the deposited ether to the challenger", async () => {
              await expect(tx).to.changeEtherBalance(
                bridge,
                fraudChallengeDepositAmount.mul(-1)
              )
              await expect(tx).to.changeEtherBalance(
                thirdParty,
                fraudChallengeDepositAmount
              )
            })

            it("should emit FraudChallengeDefeatTimedOut event", async () => {
              await expect(tx)
                .to.emit(bridge, "FraudChallengeDefeatTimedOut")
                .withArgs(walletPublicKeyHash, data.sighash)
            })

            it("should not change the wallet state", async () => {
              expect(
                (await bridge.wallets(walletPublicKeyHash)).state
              ).to.be.equal(walletState.Terminated)
            })

            it("should not call the ECDSA wallet registry's seize function", async () => {
              expect(walletRegistry.seize).not.to.have.been.called
            })
          })

          context(
            "when the wallet is neither in the Live nor MovingFunds nor Closing nor Terminated state",
            () => {
              const testData = [
                {
                  testName: "when the wallet is in the Unknown state",
                  walletState: walletState.Unknown,
                },
                {
                  testName: "when the wallet is in the Closed state",
                  walletState: walletState.Closed,
                },
              ]

              testData.forEach((test) => {
                context(test.testName, () => {
                  before(async () => {
                    await createSnapshot()

                    // First, the wallet must be Live to make fraud challenge
                    // submission possible.
                    await bridge.setWallet(walletPublicKeyHash, {
                      ...walletDraft,
                      state: walletState.Live,
                    })

                    await bridge.setSweptDeposits(data.deposits)
                    await bridge.setSpentMainUtxos(data.spentMainUtxos)
                    await bridge.setProcessedMovedFundsSweepRequests(
                      data.movedFundsSweepRequests
                    )

                    await bridge
                      .connect(thirdParty)
                      .submitFraudChallenge(
                        walletPublicKey,
                        data.sighash,
                        data.signature,
                        {
                          value: fraudChallengeDepositAmount,
                        }
                      )

                    await increaseTime(fraudChallengeDefeatTimeout)

                    // Then, the state of the wallet changes to the tested
                    // state.
                    await bridge.setWallet(walletPublicKeyHash, {
                      ...walletDraft,
                      state: test.walletState,
                    })
                  })

                  after(async () => {
                    await restoreSnapshot()
                  })

                  it("should revert", async () => {
                    await expect(
                      bridge
                        .connect(thirdParty)
                        .notifyFraudChallengeDefeatTimeout(
                          walletPublicKey,
                          [],
                          data.sighash
                        )
                    ).to.be.revertedWith(
                      "Wallet must be in Live or MovingFunds or Closing or Terminated state"
                    )
                  })
                })
              })
            }
          )
        })

        context("when the fraud challenge has not timed out yet", () => {
          before(async () => {
            await createSnapshot()

            await bridge.setWallet(walletPublicKeyHash, {
              ecdsaWalletID: ethers.constants.HashZero,
              mainUtxoHash: ethers.constants.HashZero,
              pendingRedemptionsValue: 0,
              createdAt: await lastBlockTime(),
              movingFundsRequestedAt: 0,
              closingStartedAt: 0,
              pendingMovedFundsSweepRequestsCount: 0,
              state: walletState.Live,
              movingFundsTargetWalletsCommitmentHash: ethers.constants.HashZero,
            })
            await bridge.setSweptDeposits(data.deposits)
            await bridge.setSpentMainUtxos(data.spentMainUtxos)
            await bridge.setProcessedMovedFundsSweepRequests(
              data.movedFundsSweepRequests
            )

            await bridge
              .connect(thirdParty)
              .submitFraudChallenge(
                walletPublicKey,
                data.sighash,
                data.signature,
                {
                  value: fraudChallengeDepositAmount,
                }
              )

            await increaseTime(fraudChallengeDefeatTimeout.sub(2))
          })

          after(async () => {
            await restoreSnapshot()
          })

          it("should revert", async () => {
            await expect(
              bridge
                .connect(thirdParty)
                .notifyFraudChallengeDefeatTimeout(
                  walletPublicKey,
                  [],
                  data.sighash
                )
            ).to.be.revertedWith(
              "Fraud challenge defeat period did not time out yet"
            )
          })
        })
      })

      context(
        "when the fraud challenge is resolved by challenge defeat",
        () => {
          before(async () => {
            await createSnapshot()

            await bridge.setWallet(walletPublicKeyHash, {
              ecdsaWalletID: ethers.constants.HashZero,
              mainUtxoHash: ethers.constants.HashZero,
              pendingRedemptionsValue: 0,
              createdAt: await lastBlockTime(),
              movingFundsRequestedAt: 0,
              closingStartedAt: 0,
              pendingMovedFundsSweepRequestsCount: 0,
              state: walletState.Live,
              movingFundsTargetWalletsCommitmentHash: ethers.constants.HashZero,
            })
            await bridge.setSweptDeposits(data.deposits)
            await bridge.setSpentMainUtxos(data.spentMainUtxos)
            await bridge.setProcessedMovedFundsSweepRequests(
              data.movedFundsSweepRequests
            )

            await bridge
              .connect(thirdParty)
              .submitFraudChallenge(
                walletPublicKey,
                data.sighash,
                data.signature,
                {
                  value: fraudChallengeDepositAmount,
                }
              )

            await bridge
              .connect(thirdParty)
              .defeatFraudChallenge(walletPublicKey, data.preimage, false)
          })

          after(async () => {
            await restoreSnapshot()
          })

          it("should revert", async () => {
            await expect(
              bridge
                .connect(thirdParty)
                .notifyFraudChallengeDefeatTimeout(
                  walletPublicKey,
                  [],
                  data.sighash
                )
            ).to.be.revertedWith("Fraud challenge has already been resolved")
          })
        }
      )

      context(
        "when the fraud challenge is resolved by previous timeout notification",
        () => {
          before(async () => {
            await createSnapshot()

            await bridge.setWallet(walletPublicKeyHash, {
              ecdsaWalletID: ethers.constants.HashZero,
              mainUtxoHash: ethers.constants.HashZero,
              pendingRedemptionsValue: 0,
              createdAt: await lastBlockTime(),
              movingFundsRequestedAt: 0,
              closingStartedAt: 0,
              pendingMovedFundsSweepRequestsCount: 0,
              state: walletState.Live,
              movingFundsTargetWalletsCommitmentHash: ethers.constants.HashZero,
            })
            await bridge.setSweptDeposits(data.deposits)
            await bridge.setSpentMainUtxos(data.spentMainUtxos)
            await bridge.setProcessedMovedFundsSweepRequests(
              data.movedFundsSweepRequests
            )

            await bridge
              .connect(thirdParty)
              .submitFraudChallenge(
                walletPublicKey,
                data.sighash,
                data.signature,
                {
                  value: fraudChallengeDepositAmount,
                }
              )

            await increaseTime(fraudChallengeDefeatTimeout)

            await bridge
              .connect(thirdParty)
              .notifyFraudChallengeDefeatTimeout(
                walletPublicKey,
                [],
                data.sighash
              )
          })

          after(async () => {
            await restoreSnapshot()
          })

          it("should revert", async () => {
            await expect(
              bridge
                .connect(thirdParty)
                .notifyFraudChallengeDefeatTimeout(
                  walletPublicKey,
                  [],
                  data.sighash
                )
            ).to.be.revertedWith("Fraud challenge has already been resolved")
          })
        }
      )
    })

    context("when the fraud challenge does not exist", () => {
      before(async () => {
        await createSnapshot()
      })

      after(async () => {
        await restoreSnapshot()
      })

      it("should revert", async () => {
        await expect(
          bridge
            .connect(thirdParty)
            .notifyFraudChallengeDefeatTimeout(
              walletPublicKey,
              [],
              data.sighash
            )
        ).to.be.revertedWith("Fraud challenge does not exist")
      })
    })
  })

  function buildChallengeKey(publicKey: BytesLike, sighash: BytesLike): string {
    return ethers.utils.solidityKeccak256(
      ["bytes", "bytes32"],
      [publicKey, sighash]
    )
  }
})<|MERGE_RESOLUTION|>--- conflicted
+++ resolved
@@ -42,17 +42,12 @@
     // eslint-disable-next-line @typescript-eslint/no-extra-semi
     ;({ thirdParty, treasury, walletRegistry, bridge } =
       await waffle.loadFixture(bridgeFixture))
-<<<<<<< HEAD
-    ;({ fraudChallengeDefeatTimeout, fraudChallengeDepositAmount } =
-      await bridge.fraudParameters())
-=======
     ;({
       fraudChallengeDepositAmount,
       fraudChallengeDefeatTimeout,
       fraudSlashingAmount,
       fraudNotifierRewardMultiplier,
     } = await bridge.fraudParameters())
->>>>>>> 89dbb465
   })
 
   describe("submitFraudChallenge", () => {
