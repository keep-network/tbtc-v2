import { HardhatUserConfig } from "hardhat/config"
import "./tasks"

import "@keep-network/hardhat-helpers"
import "@keep-network/hardhat-local-networks-config"
import "@nomiclabs/hardhat-waffle"
import "@nomiclabs/hardhat-etherscan"
import "hardhat-gas-reporter"
import "hardhat-contract-sizer"
import "hardhat-deploy"
import "@tenderly/hardhat-tenderly"
import "@typechain/hardhat"
import "hardhat-dependency-compiler"

const ecdsaSolidityCompilerConfig = {
  version: "0.8.9",
  settings: {
    optimizer: {
      enabled: true,
      runs: 200,
    },
  },
}

// Reduce the number of optimizer runs to 100 to keep the contract size sane.
// BridgeGovernance contract does not need to be super gas-efficient.
const bridgeGovernanceCompilerConfig = {
  version: "0.8.9",
  settings: {
    optimizer: {
      enabled: true,
      runs: 200,
    },
  },
}

// Configuration for testing environment.
export const testConfig = {
  // How many accounts we expect to define for non-staking related signers, e.g.
  // deployer, thirdParty, governance.
  // It is used as an offset for getting accounts for operators and stakes registration.
  nonStakingAccountsCount: 10,

  // How many roles do we need to define for staking, i.e. stakeOwner, stakingProvider,
  // operator, beneficiary, authorizer.
  stakingRolesCount: 5,

  // Number of operators to register. Should be at least the same as group size.
  operatorsCount: 110,
}

const config: HardhatUserConfig = {
  solidity: {
    compilers: [
      {
        version: "0.8.9", // TODO: Revisit solidity version before deploying on mainnet!
        settings: {
          optimizer: {
            enabled: true,
            runs: 1000,
          },
        },
      },
    ],
    overrides: {
      "@keep-network/ecdsa/contracts/WalletRegistry.sol":
        ecdsaSolidityCompilerConfig,
      "contracts/bridge/BridgeGovernance.sol": bridgeGovernanceCompilerConfig,
    },
  },

  paths: {
    artifacts: "./build",
  },

  networks: {
    hardhat: {
      forking: {
        // forking is enabled only if FORKING_URL env is provided
        enabled: !!process.env.FORKING_URL,
        // URL should point to a node with archival data (Alchemy recommended)
        url: process.env.FORKING_URL || "",
        // latest block is taken if FORKING_BLOCK env is not provided
        blockNumber:
          process.env.FORKING_BLOCK && parseInt(process.env.FORKING_BLOCK, 10),
      },
      accounts: {
        // Number of accounts that should be predefined on the testing environment.
        count:
          testConfig.nonStakingAccountsCount +
          testConfig.stakingRolesCount * testConfig.operatorsCount,
      },
      tags: ["allowStubs"],
      // we use higher gas price for tests to obtain more realistic results
      // for gas refund tests than when the default hardhat ~1 gwei gas price is
      // used
      gasPrice: 200000000000, // 200 gwei
      // Ignore contract size on deployment to hardhat network, to be able to
      // deploy stub contracts in tests.
      allowUnlimitedContractSize: process.env.TEST_USE_STUBS_TBTC === "true",
    },
    development: {
      url: "http://localhost:8545",
      chainId: 1101,
      tags: ["allowStubs"],
    },
    goerli: {
      url: process.env.CHAIN_API_URL || "",
      chainId: 5,
      accounts: process.env.CONTRACT_OWNER_ACCOUNT_PRIVATE_KEY
        ? [process.env.CONTRACT_OWNER_ACCOUNT_PRIVATE_KEY]
        : undefined,
      tags: ["tenderly"],
    },
  },

  tenderly: {
    username: "thesis",
    project: "",
  },

  // Define local networks configuration file path to load networks from file.
  // localNetworksConfig: "./.hardhat/networks.ts",

  external: {
    contracts:
      process.env.USE_EXTERNAL_DEPLOY === "true"
        ? [
            {
              artifacts: "node_modules/@keep-network/tbtc/artifacts",
            },
            {
              artifacts:
                "node_modules/@threshold-network/solidity-contracts/export/artifacts",
              deploy:
                "node_modules/@threshold-network/solidity-contracts/export/deploy",
            },
            {
              artifacts:
                "node_modules/@keep-network/random-beacon/export/artifacts",
              deploy: "node_modules/@keep-network/random-beacon/export/deploy",
            },
            {
              artifacts: "node_modules/@keep-network/ecdsa/export/artifacts",
              deploy: "node_modules/@keep-network/ecdsa/export/deploy",
            },
          ]
        : undefined,
    deployments: {
      // For development environment we expect the local dependencies to be
      // linked with `yarn link` command.
      development: [
<<<<<<< HEAD
        "node_modules/@keep-network/tbtc/artifacts",
        "node_modules/@threshold-network/solidity-contracts/artifacts",
        "node_modules/@keep-network/random-beacon/artifacts",
        "node_modules/@keep-network/ecdsa/artifacts",
      ],
      goerli: [
        "node_modules/@keep-network/tbtc/artifacts",
        "node_modules/@threshold-network/solidity-contracts/artifacts",
        "node_modules/@keep-network/random-beacon/artifacts",
        "node_modules/@keep-network/ecdsa/artifacts",
      ],
=======
        "node_modules/@keep-network/random-beacon/deployments/development",
        "node_modules/@keep-network/ecdsa/deployments/development",
      ],
      ropsten: ["node_modules/@keep-network/tbtc/artifacts"],
>>>>>>> 736f1d20
      mainnet: ["./external/mainnet"],
    },
  },

  namedAccounts: {
    deployer: {
      default: 1,
      goerli: 0,
    },
<<<<<<< HEAD
    treasury: {
      default: 2,
      goerli: 0,
    },
=======
>>>>>>> 736f1d20
    // TODO: Governance should be the Threshold Council.
    //       Inspect usages and rename.
    governance: {
      default: 2,
    },
    esdm: {
      default: 3,
<<<<<<< HEAD
      goerli: 0,
=======
      // mainnet: ""
>>>>>>> 736f1d20
    },
    keepTechnicalWalletTeam: {
      default: 4,
      goerli: 0,
      mainnet: "0xB3726E69Da808A689F2607939a2D9E958724FC2A",
    },
    keepCommunityMultiSig: {
      default: 5,
      goerli: 0,
      mainnet: "0x19FcB32347ff4656E4E6746b4584192D185d640d",
    },
    treasury: {
      default: 6,
<<<<<<< HEAD
      goerli: 0,
      // mainnet: ""
=======
>>>>>>> 736f1d20
    },
    spvMaintainer: {
      default: 7,
      goerli: 0,
    },
  },
  dependencyCompiler: {
    paths: [
      "@openzeppelin/contracts/proxy/transparent/ProxyAdmin.sol",
      "@openzeppelin/contracts/proxy/transparent/TransparentUpgradeableProxy.sol",
      // WalletRegistry contract is deployed with @open-zeppelin/hardhat-upgrades
      // plugin that doesn't work well with hardhat-deploy artifacts defined in
      // external artifacts section, hence we have to compile the contracts from
      // sources.
      "@keep-network/ecdsa/contracts/WalletRegistry.sol",
    ],
    keep: true,
  },
  etherscan: {
    apiKey: process.env.ETHERSCAN_API_KEY,
  },
  contractSizer: {
    alphaSort: true,
    disambiguatePaths: false,
    runOnCompile: true,
    strict: true,
  },
  mocha: {
    timeout: 60_000,
  },
  typechain: {
    outDir: "typechain",
  },
}

export default config<|MERGE_RESOLUTION|>--- conflicted
+++ resolved
@@ -150,24 +150,14 @@
       // For development environment we expect the local dependencies to be
       // linked with `yarn link` command.
       development: [
-<<<<<<< HEAD
+        "node_modules/@keep-network/random-beacon/deployments/development",
+        "node_modules/@keep-network/ecdsa/deployments/development",
+      ],
+      goerli: [
         "node_modules/@keep-network/tbtc/artifacts",
-        "node_modules/@threshold-network/solidity-contracts/artifacts",
         "node_modules/@keep-network/random-beacon/artifacts",
         "node_modules/@keep-network/ecdsa/artifacts",
       ],
-      goerli: [
-        "node_modules/@keep-network/tbtc/artifacts",
-        "node_modules/@threshold-network/solidity-contracts/artifacts",
-        "node_modules/@keep-network/random-beacon/artifacts",
-        "node_modules/@keep-network/ecdsa/artifacts",
-      ],
-=======
-        "node_modules/@keep-network/random-beacon/deployments/development",
-        "node_modules/@keep-network/ecdsa/deployments/development",
-      ],
-      ropsten: ["node_modules/@keep-network/tbtc/artifacts"],
->>>>>>> 736f1d20
       mainnet: ["./external/mainnet"],
     },
   },
@@ -177,13 +167,6 @@
       default: 1,
       goerli: 0,
     },
-<<<<<<< HEAD
-    treasury: {
-      default: 2,
-      goerli: 0,
-    },
-=======
->>>>>>> 736f1d20
     // TODO: Governance should be the Threshold Council.
     //       Inspect usages and rename.
     governance: {
@@ -191,11 +174,7 @@
     },
     esdm: {
       default: 3,
-<<<<<<< HEAD
-      goerli: 0,
-=======
       // mainnet: ""
->>>>>>> 736f1d20
     },
     keepTechnicalWalletTeam: {
       default: 4,
@@ -209,11 +188,6 @@
     },
     treasury: {
       default: 6,
-<<<<<<< HEAD
-      goerli: 0,
-      // mainnet: ""
-=======
->>>>>>> 736f1d20
     },
     spvMaintainer: {
       default: 7,
