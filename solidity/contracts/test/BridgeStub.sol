--- conflicted
+++ resolved
@@ -99,11 +99,7 @@
         self.movingFundsTxMaxTotalFee = _movingFundsTxMaxTotalFee;
     }
 
-<<<<<<< HEAD
-    function setPendingMovedFundsMergeRequest(
-=======
-    function setMovedFundsSweepRequest(
->>>>>>> 635e71a8
+    function setPendingMovedFundsSweepRequest(
         bytes20 walletPubKeyHash,
         BitcoinTx.UTXO calldata utxo
     ) external {
@@ -122,14 +118,10 @@
 
         self
             .registeredWallets[walletPubKeyHash]
-            .pendingMovedFundsMergeRequestsCount++;
+            .pendingMovedFundsSweepRequestsCount++;
     }
 
-<<<<<<< HEAD
-    function processPendingMovedFundsMergeRequest(
-=======
-    function setProcessedMovedFundsSweepRequest(
->>>>>>> 635e71a8
+    function processPendingMovedFundsSweepRequest(
         bytes20 walletPubKeyHash,
         BitcoinTx.UTXO calldata utxo
     ) external {
@@ -137,29 +129,17 @@
             keccak256(abi.encodePacked(utxo.txHash, utxo.txOutputIndex))
         );
 
-<<<<<<< HEAD
-        MovingFunds.MovedFundsMergeRequest storage request = self
-            .movedFundsMergeRequests[requestKey];
+        MovingFunds.MovedFundsSweepRequest storage request = self
+            .movedFundsSweepRequests[requestKey];
 
-        require(request.createdAt != 0, "Stub merge request does not exist");
+        require(request.createdAt != 0, "Stub sweep request does not exist");
 
         /* solhint-disable-next-line not-rely-on-time */
-        request.mergedAt = uint32(block.timestamp);
+        request.sweptAt = uint32(block.timestamp);
 
         self
             .registeredWallets[walletPubKeyHash]
-            .pendingMovedFundsMergeRequestsCount--;
-=======
-        self.movedFundsSweepRequests[requestKey] = MovingFunds
-            .MovedFundsSweepRequest(
-                walletPubKeyHash,
-                utxo.txOutputValue,
-                /* solhint-disable-next-line not-rely-on-time */
-                uint32(block.timestamp),
-                /* solhint-disable-next-line not-rely-on-time */
-                uint32(block.timestamp)
-            );
->>>>>>> 635e71a8
+            .pendingMovedFundsSweepRequestsCount--;
     }
 
     function setMovedFundsSweepTxMaxTotalFee(
