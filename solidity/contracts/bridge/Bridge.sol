// SPDX-License-Identifier: MIT

// ██████████████     ▐████▌     ██████████████
// ██████████████     ▐████▌     ██████████████
//               ▐████▌    ▐████▌
//               ▐████▌    ▐████▌
// ██████████████     ▐████▌     ██████████████
// ██████████████     ▐████▌     ██████████████
//               ▐████▌    ▐████▌
//               ▐████▌    ▐████▌
//               ▐████▌    ▐████▌
//               ▐████▌    ▐████▌
//               ▐████▌    ▐████▌
//               ▐████▌    ▐████▌

pragma solidity ^0.8.9;

import "@openzeppelin/contracts/access/Ownable.sol";

import {BTCUtils} from "@keep-network/bitcoin-spv-sol/contracts/BTCUtils.sol";
import {BytesLib} from "@keep-network/bitcoin-spv-sol/contracts/BytesLib.sol";
import {IWalletOwner as EcdsaWalletOwner} from "@keep-network/ecdsa/contracts/api/IWalletOwner.sol";

import "../bank/Bank.sol";
import "./BitcoinTx.sol";
import "./EcdsaLib.sol";
import "./Wallets.sol";

/// @title Interface for the Bitcoin relay
/// @notice Contains only the methods needed by tBTC v2. The Bitcoin relay
///         provides the difficulty of the previous and current epoch. One
///         difficulty epoch spans 2016 blocks.
interface IRelay {
    /// @notice Returns the difficulty of the current epoch.
    function getCurrentEpochDifficulty() external view returns (uint256);

    /// @notice Returns the difficulty of the previous epoch.
    function getPrevEpochDifficulty() external view returns (uint256);
}

/// @title Bitcoin Bridge
/// @notice Bridge manages BTC deposit and redemption flow and is increasing and
///         decreasing balances in the Bank as a result of BTC deposit and
///         redemption operations performed by depositors and redeemers.
///
///         Depositors send BTC funds to the most recently created off-chain
///         ECDSA wallet of the bridge using pay-to-script-hash (P2SH) or
///         pay-to-witness-script-hash (P2WSH) containing hashed information
///         about the depositor’s Ethereum address. Then, the depositor reveals
///         their Ethereum address along with their deposit blinding factor,
///         refund public key hash and refund locktime to the Bridge on Ethereum
///         chain. The off-chain ECDSA wallet listens for these sorts of
///         messages and when it gets one, it checks the Bitcoin network to make
///         sure the deposit lines up. If it does, the off-chain ECDSA wallet
///         may decide to pick the deposit transaction for sweeping, and when
///         the sweep operation is confirmed on the Bitcoin network, the ECDSA
///         wallet informs the Bridge about the sweep increasing appropriate
///         balances in the Bank.
/// @dev Bridge is an upgradeable component of the Bank.
contract Bridge is Ownable, EcdsaWalletOwner {
    using BTCUtils for bytes;
    using BTCUtils for uint256;
    using BytesLib for bytes;
    using Wallets for Wallets.Data;

    /// @notice Represents data which must be revealed by the depositor during
    ///         deposit reveal.
    struct RevealInfo {
        // Index of the funding output belonging to the funding transaction.
        uint32 fundingOutputIndex;
        // Ethereum depositor address.
        address depositor;
        // The blinding factor as 8 bytes. Byte endianness doesn't matter
        // as this factor is not interpreted as uint.
        bytes8 blindingFactor;
        // The compressed Bitcoin public key (33 bytes and 02 or 03 prefix)
        // of the deposit's wallet hashed in the HASH160 Bitcoin opcode style.
        bytes20 walletPubKeyHash;
        // The compressed Bitcoin public key (33 bytes and 02 or 03 prefix)
        // that can be used to make the deposit refund after the refund
        // locktime passes. Hashed in the HASH160 Bitcoin opcode style.
        bytes20 refundPubKeyHash;
        // The refund locktime (4-byte LE). Interpreted according to locktime
        // parsing rules described in:
        // https://developer.bitcoin.org/devguide/transactions.html#locktime-and-sequence-number
        // and used with OP_CHECKLOCKTIMEVERIFY opcode as described in:
        // https://github.com/bitcoin/bips/blob/master/bip-0065.mediawiki
        bytes4 refundLocktime;
        // Address of the Bank vault to which the deposit is routed to.
        // Optional, can be 0x0. The vault must be trusted by the Bridge.
        address vault;
    }

    /// @notice Represents tBTC deposit data.
    struct DepositRequest {
        // Ethereum depositor address.
        address depositor;
        // Deposit amount in satoshi.
        uint64 amount;
        // UNIX timestamp the deposit was revealed at.
        uint32 revealedAt;
        // Address of the Bank vault the deposit is routed to.
        // Optional, can be 0x0.
        address vault;
        // Treasury TBTC fee in satoshi at the moment of deposit reveal.
        uint64 treasuryFee;
        // UNIX timestamp the deposit was swept at. Note this is not the
        // time when the deposit was swept on the Bitcoin chain but actually
        // the time when the sweep proof was delivered to the Ethereum chain.
        uint32 sweptAt;
    }

    /// @notice Represents an outcome of the sweep Bitcoin transaction
    ///         inputs processing.
    struct SweepTxInputsInfo {
        // Sum of all inputs values i.e. all deposits and main UTXO value,
        // if present.
        uint256 inputsTotalValue;
        // Addresses of depositors who performed processed deposits. Ordered in
        // the same order as deposits inputs in the input vector. Size of this
        // array is either equal to the number of inputs (main UTXO doesn't
        // exist) or less by one (main UTXO exists and is pointed by one of
        // the inputs).
        address[] depositors;
        // Amounts of deposits corresponding to processed deposits. Ordered in
        // the same order as deposits inputs in the input vector. Size of this
        // array is either equal to the number of inputs (main UTXO doesn't
        // exist) or less by one (main UTXO exists and is pointed by one of
        // the inputs).
        uint256[] depositedAmounts;
        // Values of the treasury fee corresponding to processed deposits.
        // Ordered in the same order as deposits inputs in the input vector.
        // Size of this array is either equal to the number of inputs (main
        // UTXO doesn't exist) or less by one (main UTXO exists and is pointed
        // by one of the inputs).
        uint256[] treasuryFees;
    }

    /// @notice Represents a redemption request.
    struct RedemptionRequest {
        // ETH address of the redeemer who created the request.
        address redeemer;
        // Requested TBTC amount in satoshi.
        uint64 requestedAmount;
        // Treasury TBTC fee in satoshi at the moment of request creation.
        uint64 treasuryFee;
        // Transaction maximum BTC fee in satoshi at the moment of request
        // creation.
        uint64 txMaxFee;
        // UNIX timestamp the request was created at.
        uint32 requestedAt;
    }

    /// @notice Represents an outcome of the redemption Bitcoin transaction
    ///         outputs processing.
    struct RedemptionTxOutputsInfo {
        // Total TBTC value in satoshi that should be burned by the Bridge.
        // It includes the total amount of all BTC redeemed in the transaction
        // and the fee paid to BTC miners for the redemption transaction.
        uint64 totalBurnableValue;
        // Total TBTC value in satoshi that should be transferred to
        // the treasury. It is a sum of all treasury fees paid by all
        // redeemers included in the redemption transaction.
        uint64 totalTreasuryFee;
        // Index of the change output. The change output becomes
        // the new main wallet's UTXO.
        uint32 changeIndex;
        // Value in satoshi of the change output.
        uint64 changeValue;
    }

    /// @notice The number of confirmations on the Bitcoin chain required to
    ///         successfully evaluate an SPV proof.
    uint256 public immutable txProofDifficultyFactor;

    /// TODO: Revisit whether it should be governable or not.
    /// @notice Address of the Bank this Bridge belongs to.
    Bank public immutable bank;

    /// TODO: Make it governable.
    /// @notice Handle to the Bitcoin relay.
    IRelay public immutable relay;

    /// TODO: Revisit whether it should be governable or not.
    /// @notice Address where the redemptions treasury fees will be sent to.
    ///         Treasury takes part in the operators rewarding process.
    address public immutable treasury;

    /// TODO: Make it governable.
    /// @notice The minimal amount that can be requested for deposit.
    ///         Value of this parameter must take into account the value of
    ///         `depositTreasuryFeeDivisor` and `depositTxMaxFee`
    ///         parameters in order to make requests that can incur the
    ///         treasury and transaction fee and still satisfy the depositor.
    uint64 public depositDustThreshold;

    /// TODO: Make it governable.
    /// @notice Divisor used to compute the treasury fee taken from each
    ///         deposit and transferred to the treasury upon sweep proof
    ///         submission. That fee is computed as follows:
    ///         `treasuryFee = depositedAmount / depositTreasuryFeeDivisor`
    ///         For example, if the treasury fee needs to be 2% of each deposit,
    ///         the `depositTreasuryFeeDivisor` should be set to `50`
    ///         because `1/50 = 0.02 = 2%`.
    uint64 public depositTreasuryFeeDivisor;

    /// TODO: Make it governable.
    /// @notice Maximum amount of BTC transaction fee that can be incurred by
    ///         each swept deposit being part of the given sweep
    ///         transaction. If the maximum BTC transaction fee is exceeded,
    ///         such transaction is considered a fraud.
    uint64 public depositTxMaxFee;

    /// TODO: Make it governable.
    /// @notice The minimal amount that can be requested for redemption.
    ///         Value of this parameter must take into account the value of
    ///         `redemptionTreasuryFeeDivisor` and `redemptionTxMaxFee`
    ///         parameters in order to make requests that can incur the
    ///         treasury and transaction fee and still satisfy the redeemer.
    uint64 public redemptionDustThreshold;

    /// TODO: Make it governable.
    /// @notice Divisor used to compute the treasury fee taken from each
    ///         redemption request and transferred to the treasury upon
    ///         successful request finalization. That fee is computed as follows:
    ///         `treasuryFee = requestedAmount / redemptionTreasuryFeeDivisor`
    ///         For example, if the treasury fee needs to be 2% of each
    ///         redemption request, the `redemptionTreasuryFeeDivisor` should
    ///         be set to `50` because `1/50 = 0.02 = 2%`.
    uint64 public redemptionTreasuryFeeDivisor;

    /// TODO: Make it governable.
    /// @notice Maximum amount of BTC transaction fee that can be incurred by
    ///         each redemption request being part of the given redemption
    ///         transaction. If the maximum BTC transaction fee is exceeded, such
    ///         transaction is considered a fraud.
    uint64 public redemptionTxMaxFee;

    /// TODO: Make it governable.
    /// @notice Time after which the redemption request can be reported as
    ///         timed out. It is counted from the moment when the redemption
    ///         request was created via `requestRedemption` call. Reported
    ///         timed out requests are cancelled and locked TBTC is returned
    ///         to the redeemer in full amount.
    uint256 public redemptionTimeout;

    /// @notice Indicates if the vault with the given address is trusted or not.
    ///         Depositors can route their revealed deposits only to trusted
    ///         vaults and have trusted vaults notified about new deposits as
    ///         soon as these deposits get swept. Vaults not trusted by the
    ///         Bridge can still be used by Bank balance owners on their own
    ///         responsibility - anyone can approve their Bank balance to any
    ///         address.
    mapping(address => bool) public isVaultTrusted;

    /// @notice Collection of all revealed deposits indexed by
    ///         keccak256(fundingTxHash | fundingOutputIndex).
    ///         The fundingTxHash is bytes32 (ordered as in Bitcoin internally)
    ///         and fundingOutputIndex an uint32. This mapping may contain valid
    ///         and invalid deposits and the wallet is responsible for
    ///         validating them before attempting to execute a sweep.
    mapping(uint256 => DepositRequest) public deposits;

    /// @notice Collection of all pending redemption requests indexed by
    ///         redemption key built as
    ///         keccak256(walletPubKeyHash | redeemerOutputScript). The
    ///         walletPubKeyHash is the 20-byte wallet's public key hash
    ///         (computed using Bitcoin HASH160 over the compressed ECDSA
    ///         public key) and redeemerOutputScript is a Bitcoin script
    ///         (P2PKH, P2WPKH, P2SH or P2WSH) that will be used to lock
    ///         redeemed BTC as requested by the redeemer. Requests are added
    ///         to this mapping by the `requestRedemption` method (duplicates
    ///         not allowed) and are removed by one of the following methods:
    ///         - `submitRedemptionProof` in case the request was handled
    ///           successfully
    ///         - `notifyRedemptionTimeout` in case the request was reported
    ///           to be timed out
    mapping(uint256 => RedemptionRequest) public pendingRedemptions;

    /// @notice Collection of all timed out redemptions requests indexed by
    ///         redemption key built as
    ///         keccak256(walletPubKeyHash | redeemerOutputScript). The
    ///         walletPubKeyHash is the 20-byte wallet's public key hash
    ///         (computed using Bitcoin HASH160 over the compressed ECDSA
    ///         public key) and redeemerOutputScript is the Bitcoin script
    ///         (P2PKH, P2WPKH, P2SH or P2WSH) that is involved in the timed
    ///         out request. Timed out requests are stored in this mapping to
    ///         avoid slashing the wallets multiple times for the same timeout.
    ///         Only one method can add to this mapping:
    ///         - `notifyRedemptionTimeout` which puts the redemption key
    ///           to this mapping basing on a timed out request stored
    ///           previously in `pendingRedemptions` mapping.
    ///
    // TODO: Remove that Slither disable once this variable is used.
    // slither-disable-next-line uninitialized-state
    mapping(uint256 => RedemptionRequest) public timedOutRedemptions;

    /// @notice State related with wallets.
    Wallets.Data internal wallets;

    event WalletCreationPeriodUpdated(uint32 newCreationPeriod);

    event WalletBtcBalanceRangeUpdated(
        uint64 newMinBtcBalance,
        uint64 newMaxBtcBalance
    );

    event NewWalletRequested();

    event NewWalletRegistered(
        bytes32 indexed ecdsaWalletID,
        bytes20 indexed walletPubKeyHash
    );

    event WalletMovingFunds(
        bytes32 indexed ecdsaWalletID,
        bytes20 indexed walletPubKeyHash
    );

    event WalletClosed(
        bytes32 indexed ecdsaWalletID,
        bytes20 indexed walletPubKeyHash
    );

    event VaultStatusUpdated(address indexed vault, bool isTrusted);

    event DepositRevealed(
        bytes32 fundingTxHash,
        uint32 fundingOutputIndex,
        address depositor,
        uint64 amount,
        bytes8 blindingFactor,
        bytes20 walletPubKeyHash,
        bytes20 refundPubKeyHash,
        bytes4 refundLocktime,
        address vault
    );

    event DepositsSwept(bytes20 walletPubKeyHash, bytes32 sweepTxHash);

    event RedemptionRequested(
        bytes20 walletPubKeyHash,
        bytes redeemerOutputScript,
        address redeemer,
        uint64 requestedAmount,
        uint64 treasuryFee,
        uint64 txMaxFee
    );

    event RedemptionsCompleted(
        bytes20 walletPubKeyHash,
        bytes32 redemptionTxHash
    );

    constructor(
        address _bank,
        address _relay,
        address _treasury,
        address _ecdsaWalletRegistry,
        uint256 _txProofDifficultyFactor
    ) {
        require(_bank != address(0), "Bank address cannot be zero");
        bank = Bank(_bank);

        require(_relay != address(0), "Relay address cannot be zero");
        relay = IRelay(_relay);

        require(_treasury != address(0), "Treasury address cannot be zero");
        treasury = _treasury;

        txProofDifficultyFactor = _txProofDifficultyFactor;

        // TODO: Revisit initial values.
        depositDustThreshold = 1000000; // 1000000 satoshi = 0.01 BTC
        depositTxMaxFee = 1000; // 1000 satoshi
        depositTreasuryFeeDivisor = 2000; // 1/2000 == 5bps == 0.05% == 0.0005
        redemptionDustThreshold = 1000000; // 1000000 satoshi = 0.01 BTC
        redemptionTreasuryFeeDivisor = 2000; // 1/2000 == 5bps == 0.05% == 0.0005
        redemptionTxMaxFee = 1000; // 1000 satoshi
        redemptionTimeout = 172800; // 48 hours

        // TODO: Revisit initial values.
        wallets.init(_ecdsaWalletRegistry);
        wallets.setCreationPeriod(1 weeks);
<<<<<<< HEAD
        wallets.setBtcBalanceRange(1 * 1e8, 10 * 1e8); // 1 BTC - 10 BTC
        wallets.setMaxAge(8 weeks);
=======
        wallets.setBtcBalanceRange(1 * 1e8, 10 * 1e8); // [1 BTC, 10 BTC]
>>>>>>> ef45643f
    }

    /// @notice Updates parameters used by the `Wallets` library.
    /// @param creationPeriod New value of the wallet creation period
    /// @param minBtcBalance New value of the minimum BTC balance
    /// @param maxBtcBalance New value of the maximum BTC balance
    /// @dev Requirements:
    ///      - Caller must be the contract owner.
    ///      - Minimum BTC balance must be greater than zero
    ///      - Maximum BTC balance must be greater than minimum BTC balance
    function updateWalletsParameters(
        uint32 creationPeriod,
        uint64 minBtcBalance,
        uint64 maxBtcBalance
    ) external onlyOwner {
        wallets.setCreationPeriod(creationPeriod);
        wallets.setBtcBalanceRange(minBtcBalance, maxBtcBalance);
    }

    /// @return creationPeriod Value of the wallet creation period
    /// @return minBtcBalance Value of the minimum BTC balance
    /// @return maxBtcBalance Value of the maximum BTC balance
    function getWalletsParameters()
        external
        view
        returns (
            uint32 creationPeriod,
            uint64 minBtcBalance,
            uint64 maxBtcBalance
        )
    {
        creationPeriod = wallets.creationPeriod;
        minBtcBalance = wallets.minBtcBalance;
        maxBtcBalance = wallets.maxBtcBalance;

        return (creationPeriod, minBtcBalance, maxBtcBalance);
    }

    /// @notice Allows the Governance to mark the given vault address as trusted
    ///         or no longer trusted. Vaults are not trusted by default.
    ///         Trusted vault must meet the following criteria:
    ///         - `IVault.receiveBalanceIncrease` must have a known, low gas
    ///           cost.
    ///         - `IVault.receiveBalanceIncrease` must never revert.
    /// @dev Without restricting reveal only to trusted vaults, malicious
    ///      vaults not meeting the criteria would be able to nuke sweep proof
    ///      transactions executed by ECDSA wallet with  deposits routed to
    ///      them.
    /// @param vault The address of the vault
    /// @param isTrusted flag indicating whether the vault is trusted or not
    /// @dev Can only be called by the Governance.
    function setVaultStatus(address vault, bool isTrusted) external onlyOwner {
        isVaultTrusted[vault] = isTrusted;
        emit VaultStatusUpdated(vault, isTrusted);
    }

    /// @notice Requests creation of a new wallet. This function just
    ///         forms a request and the creation process is performed
    ///         asynchronously. Once a wallet is created, the ECDSA Wallet
    ///         Registry will notify this contract by calling the
    ///         `__ecdsaWalletCreatedCallback` function.
    /// @param activeWalletMainUtxo Data of the active wallet's main UTXO, as
    ///        currently known on the Ethereum chain.
    /// @dev Requirements:
    ///      - `activeWalletMainUtxo` components must point to the recent main
    ///        UTXO of the given active wallet, as currently known on the
    ///        Ethereum chain. If there is no active wallet at the moment, or
    ///        the active wallet has no main UTXO, this parameter can be
    ///        empty as it is ignored.
    ///      - Wallet creation must not be in progress
    ///      - If the active wallet is set, one of the following
    ///        conditions must be true:
    ///        - The active wallet BTC balance is above the minimum threshold
    ///          and the active wallet is old enough, i.e. the creation period
    ///          was elapsed since its creation time
    ///        - The active wallet BTC balance is above the maximum threshold
    function requestNewWallet(BitcoinTx.UTXO calldata activeWalletMainUtxo)
        external
    {
        wallets.requestNewWallet(activeWalletMainUtxo);
    }

    /// @notice A callback function that is called by the ECDSA Wallet Registry
    ///         once a new ECDSA wallet is created.
    /// @param ecdsaWalletID Wallet's unique identifier.
    /// @param publicKeyX Wallet's public key's X coordinate.
    /// @param publicKeyY Wallet's public key's Y coordinate.
    /// @dev Requirements:
    ///      - The only caller authorized to call this function is `registry`
    ///      - Given wallet data must not belong to an already registered wallet
    function __ecdsaWalletCreatedCallback(
        bytes32 ecdsaWalletID,
        bytes32 publicKeyX,
        bytes32 publicKeyY
    ) external override {
        wallets.registerNewWallet(ecdsaWalletID, publicKeyX, publicKeyY);
    }

    /// @notice A callback function that is called by the ECDSA Wallet Registry
    ///         once a wallet heartbeat failure is detected.
    /// @param ecdsaWalletID Wallet's unique identifier.
    /// @param publicKeyY Wallet's public key's X coordinate.
    /// @param publicKeyY Wallet's public key's Y coordinate.
    /// @dev Requirements:
    ///      - The only caller authorized to call this function is `registry`
    ///      - Wallet must be in Live state
    function __ecdsaWalletHeartbeatFailedCallback(
        /* solhint-disable-next-line no-unused-vars */
        bytes32 ecdsaWalletID,
        bytes32 publicKeyX,
        bytes32 publicKeyY
    ) external override {
        wallets.notifyWalletHeartbeatFailed(publicKeyX, publicKeyY);
    }

    // TODO: Documentation.
    function notifyWalletExhausted(
        bytes20 walletPubKeyHash,
        BitcoinTx.UTXO calldata walletMainUtxo
    ) external {
        wallets.notifyWalletExhausted(walletPubKeyHash, walletMainUtxo);
    }

    /// @notice Gets details about a registered wallet.
    /// @param walletPubKeyHash The 20-byte wallet public key hash (computed
    ///        using Bitcoin HASH160 over the compressed ECDSA public key)
    /// @return Wallet details.
    function getWallet(bytes20 walletPubKeyHash)
        external
        view
        returns (Wallets.Wallet memory)
    {
        return wallets.registeredWallets[walletPubKeyHash];
    }

    /// @notice Gets the public key hash of the active wallet.
    /// @return The 20-byte public key hash (computed using Bitcoin HASH160
    ///         over the compressed ECDSA public key) of the active wallet.
    ///         Returns bytes20(0) if there is no active wallet at the moment.
    function getActiveWalletPubKeyHash() external view returns (bytes20) {
        return wallets.activeWalletPubKeyHash;
    }

    /// @notice Determines the current Bitcoin SPV proof difficulty context.
    /// @return proofDifficulty Bitcoin proof difficulty context.
    function proofDifficultyContext()
        internal
        view
        returns (BitcoinTx.ProofDifficulty memory proofDifficulty)
    {
        proofDifficulty.currentEpochDifficulty = relay
            .getCurrentEpochDifficulty();
        proofDifficulty.previousEpochDifficulty = relay
            .getPrevEpochDifficulty();
        proofDifficulty.difficultyFactor = txProofDifficultyFactor;

        return proofDifficulty;
    }

    /// @notice Used by the depositor to reveal information about their P2(W)SH
    ///         Bitcoin deposit to the Bridge on Ethereum chain. The off-chain
    ///         wallet listens for revealed deposit events and may decide to
    ///         include the revealed deposit in the next executed sweep.
    ///         Information about the Bitcoin deposit can be revealed before or
    ///         after the Bitcoin transaction with P2(W)SH deposit is mined on
    ///         the Bitcoin chain. Worth noting, the gas cost of this function
    ///         scales with the number of P2(W)SH transaction inputs and
    ///         outputs. The deposit may be routed to one of the trusted vaults.
    ///         When a deposit is routed to a vault, vault gets notified when
    ///         the deposit gets swept and it may execute the appropriate action.
    /// @param fundingTx Bitcoin funding transaction data, see `BitcoinTx.Info`
    /// @param reveal Deposit reveal data, see `RevealInfo struct
    /// @dev Requirements:
    ///      - `reveal.vault` must be 0x0 or point to a trusted vault
    ///      - `reveal.fundingOutputIndex` must point to the actual P2(W)SH
    ///        output of the BTC deposit transaction
    ///      - `reveal.depositor` must be the Ethereum address used in the
    ///        P2(W)SH BTC deposit transaction,
    ///      - `reveal.blindingFactor` must be the blinding factor used in the
    ///        P2(W)SH BTC deposit transaction,
    ///      - `reveal.walletPubKeyHash` must be the wallet pub key hash used in
    ///        the P2(W)SH BTC deposit transaction,
    ///      - `reveal.refundPubKeyHash` must be the refund pub key hash used in
    ///        the P2(W)SH BTC deposit transaction,
    ///      - `reveal.refundLocktime` must be the refund locktime used in the
    ///        P2(W)SH BTC deposit transaction,
    ///      - BTC deposit for the given `fundingTxHash`, `fundingOutputIndex`
    ///        can be revealed only one time.
    ///
    ///      If any of these requirements is not met, the wallet _must_ refuse
    ///      to sweep the deposit and the depositor has to wait until the
    ///      deposit script unlocks to receive their BTC back.
    function revealDeposit(
        BitcoinTx.Info calldata fundingTx,
        RevealInfo calldata reveal
    ) external {
        require(
            reveal.vault == address(0) || isVaultTrusted[reveal.vault],
            "Vault is not trusted"
        );

        // TODO: Validate if `walletPubKeyHash` is a known and live wallet.
        // TODO: Should we enforce a specific locktime at contract level?

        bytes memory expectedScript = abi.encodePacked(
            hex"14", // Byte length of depositor Ethereum address.
            reveal.depositor,
            hex"75", // OP_DROP
            hex"08", // Byte length of blinding factor value.
            reveal.blindingFactor,
            hex"75", // OP_DROP
            hex"76", // OP_DUP
            hex"a9", // OP_HASH160
            hex"14", // Byte length of a compressed Bitcoin public key hash.
            reveal.walletPubKeyHash,
            hex"87", // OP_EQUAL
            hex"63", // OP_IF
            hex"ac", // OP_CHECKSIG
            hex"67", // OP_ELSE
            hex"76", // OP_DUP
            hex"a9", // OP_HASH160
            hex"14", // Byte length of a compressed Bitcoin public key hash.
            reveal.refundPubKeyHash,
            hex"88", // OP_EQUALVERIFY
            hex"04", // Byte length of refund locktime value.
            reveal.refundLocktime,
            hex"b1", // OP_CHECKLOCKTIMEVERIFY
            hex"75", // OP_DROP
            hex"ac", // OP_CHECKSIG
            hex"68" // OP_ENDIF
        );

        bytes memory fundingOutput = fundingTx
            .outputVector
            .extractOutputAtIndex(reveal.fundingOutputIndex);
        bytes memory fundingOutputHash = fundingOutput.extractHash();

        if (fundingOutputHash.length == 20) {
            // A 20-byte output hash is used by P2SH. That hash is constructed
            // by applying OP_HASH160 on the locking script. A 20-byte output
            // hash is used as well by P2PKH and P2WPKH (OP_HASH160 on the
            // public key). However, since we compare the actual output hash
            // with an expected locking script hash, this check will succeed only
            // for P2SH transaction type with expected script hash value. For
            // P2PKH and P2WPKH, it will fail on the output hash comparison with
            // the expected locking script hash.
            require(
                fundingOutputHash.slice20(0) == expectedScript.hash160View(),
                "Wrong 20-byte script hash"
            );
        } else if (fundingOutputHash.length == 32) {
            // A 32-byte output hash is used by P2WSH. That hash is constructed
            // by applying OP_SHA256 on the locking script.
            require(
                fundingOutputHash.toBytes32() == sha256(expectedScript),
                "Wrong 32-byte script hash"
            );
        } else {
            revert("Wrong script hash length");
        }

        // Resulting TX hash is in native Bitcoin little-endian format.
        bytes32 fundingTxHash = abi
            .encodePacked(
                fundingTx.version,
                fundingTx.inputVector,
                fundingTx.outputVector,
                fundingTx.locktime
            )
            .hash256View();

        DepositRequest storage deposit = deposits[
            uint256(
                keccak256(
                    abi.encodePacked(fundingTxHash, reveal.fundingOutputIndex)
                )
            )
        ];
        require(deposit.revealedAt == 0, "Deposit already revealed");

        uint64 fundingOutputAmount = fundingOutput.extractValue();

        require(
            fundingOutputAmount >= depositDustThreshold,
            "Deposit amount too small"
        );

        deposit.amount = fundingOutputAmount;
        deposit.depositor = reveal.depositor;
        /* solhint-disable-next-line not-rely-on-time */
        deposit.revealedAt = uint32(block.timestamp);
        deposit.vault = reveal.vault;
        deposit.treasuryFee = depositTreasuryFeeDivisor > 0
            ? fundingOutputAmount / depositTreasuryFeeDivisor
            : 0;

        emit DepositRevealed(
            fundingTxHash,
            reveal.fundingOutputIndex,
            reveal.depositor,
            fundingOutputAmount,
            reveal.blindingFactor,
            reveal.walletPubKeyHash,
            reveal.refundPubKeyHash,
            reveal.refundLocktime,
            reveal.vault
        );
    }

    /// @notice Used by the wallet to prove the BTC deposit sweep transaction
    ///         and to update Bank balances accordingly. Sweep is only accepted
    ///         if it satisfies SPV proof.
    ///
    ///         The function is performing Bank balance updates by first
    ///         computing the Bitcoin fee for the sweep transaction. The fee is
    ///         divided evenly between all swept deposits. Each depositor
    ///         receives a balance in the bank equal to the amount inferred
    ///         during the reveal transaction, minus their fee share.
    ///
    ///         It is possible to prove the given sweep only one time.
    /// @param sweepTx Bitcoin sweep transaction data
    /// @param sweepProof Bitcoin sweep proof data
    /// @param mainUtxo Data of the wallet's main UTXO, as currently known on
    ///        the Ethereum chain. If no main UTXO exists for the given wallet,
    ///        this parameter is ignored
    /// @dev Requirements:
    ///      - `sweepTx` components must match the expected structure. See
    ///        `BitcoinTx.Info` docs for reference. Their values must exactly
    ///        correspond to appropriate Bitcoin transaction fields to produce
    ///        a provable transaction hash.
    ///      - The `sweepTx` should represent a Bitcoin transaction with 1..n
    ///        inputs. If the wallet has no main UTXO, all n inputs should
    ///        correspond to P2(W)SH revealed deposits UTXOs. If the wallet has
    ///        an existing main UTXO, one of the n inputs must point to that
    ///        main UTXO and remaining n-1 inputs should correspond to P2(W)SH
    ///        revealed deposits UTXOs. That transaction must have only
    ///        one P2(W)PKH output locking funds on the 20-byte wallet public
    ///        key hash.
    ///      - `sweepProof` components must match the expected structure. See
    ///        `BitcoinTx.Proof` docs for reference. The `bitcoinHeaders`
    ///        field must contain a valid number of block headers, not less
    ///        than the `txProofDifficultyFactor` contract constant.
    ///      - `mainUtxo` components must point to the recent main UTXO
    ///        of the given wallet, as currently known on the Ethereum chain.
    ///        If there is no main UTXO, this parameter is ignored.
    function submitSweepProof(
        BitcoinTx.Info calldata sweepTx,
        BitcoinTx.Proof calldata sweepProof,
        BitcoinTx.UTXO calldata mainUtxo
    ) external {
        // TODO: Fail early if the function call gets frontrunned. See discussion:
        //       https://github.com/keep-network/tbtc-v2/pull/106#discussion_r801745204

        // The actual transaction proof is performed here. After that point, we
        // can assume the transaction happened on Bitcoin chain and has
        // a sufficient number of confirmations as determined by
        // `txProofDifficultyFactor` constant.
        bytes32 sweepTxHash = BitcoinTx.validateProof(
            sweepTx,
            sweepProof,
            proofDifficultyContext()
        );

        // Process sweep transaction output and extract its target wallet
        // public key hash and value.
        (
            bytes20 walletPubKeyHash,
            uint64 sweepTxOutputValue
        ) = processSweepTxOutput(sweepTx.outputVector);

        Wallets.Wallet storage wallet = wallets.registeredWallets[
            walletPubKeyHash
        ];

        // TODO: Validate if `walletPubKeyHash` is a known and live wallet.

        // Check if the main UTXO for given wallet exists. If so, validate
        // passed main UTXO data against the stored hash and use them for
        // further processing. If no main UTXO exists, use empty data.
        BitcoinTx.UTXO memory resolvedMainUtxo = BitcoinTx.UTXO(
            bytes32(0),
            0,
            0
        );
        bytes32 mainUtxoHash = wallet.mainUtxoHash;
        if (mainUtxoHash != bytes32(0)) {
            require(
                keccak256(
                    abi.encodePacked(
                        mainUtxo.txHash,
                        mainUtxo.txOutputIndex,
                        mainUtxo.txOutputValue
                    )
                ) == mainUtxoHash,
                "Invalid main UTXO data"
            );
            resolvedMainUtxo = mainUtxo;
        }

        // Process sweep transaction inputs and extract all information needed
        // to perform deposit bookkeeping.
        SweepTxInputsInfo memory inputsInfo = processSweepTxInputs(
            sweepTx.inputVector,
            resolvedMainUtxo
        );

        // Helper variable that will hold the sum of treasury fees paid by
        // all deposits.
        uint256 totalTreasuryFee = 0;

        // Determine the transaction fee that should be incurred by each deposit
        // and the indivisible remainder that should be additionally incurred
        // by the last deposit.
        (
            uint256 depositTxFee,
            uint256 depositTxFeeRemainder
        ) = sweepTxFeeDistribution(
                inputsInfo.inputsTotalValue,
                sweepTxOutputValue,
                inputsInfo.depositedAmounts.length
            );

        // Make sure the highest value of the deposit transaction fee does not
        // exceed the maximum value limited by the governable parameter.
        require(
            depositTxFee + depositTxFeeRemainder <= depositTxMaxFee,
            "Transaction fee is too high"
        );

        // Reduce each deposit amount by treasury fee and transaction fee.
        for (uint256 i = 0; i < inputsInfo.depositedAmounts.length; i++) {
            // The last deposit should incur the deposit transaction fee
            // remainder.
            uint256 depositTxFeeIncurred = i ==
                inputsInfo.depositedAmounts.length - 1
                ? depositTxFee + depositTxFeeRemainder
                : depositTxFee;

            // There is no need to check whether
            // `inputsInfo.depositedAmounts[i] - inputsInfo.treasuryFees[i] - txFee > 0`
            // since the `depositDustThreshold` should force that condition
            // to be always true.
            inputsInfo.depositedAmounts[i] =
                inputsInfo.depositedAmounts[i] -
                inputsInfo.treasuryFees[i] -
                depositTxFeeIncurred;
            totalTreasuryFee += inputsInfo.treasuryFees[i];
        }

        // Record this sweep data and assign them to the wallet public key hash
        // as new main UTXO. Transaction output index is always 0 as sweep
        // transaction always contains only one output.
        wallet.mainUtxoHash = keccak256(
            abi.encodePacked(sweepTxHash, uint32(0), sweepTxOutputValue)
        );

        emit DepositsSwept(walletPubKeyHash, sweepTxHash);

        // Update depositors balances in the Bank.
        bank.increaseBalances(
            inputsInfo.depositors,
            inputsInfo.depositedAmounts
        );
        // Pass the treasury fee to the treasury address.
        bank.increaseBalance(treasury, totalTreasuryFee);

        // TODO: Handle deposits having `vault` set.
    }

    /// @notice Processes the Bitcoin sweep transaction output vector by
    ///         extracting the single output and using it to gain additional
    ///         information required for further processing (e.g. value and
    ///         wallet public key hash).
    /// @param sweepTxOutputVector Bitcoin sweep transaction output vector.
    ///        This function assumes vector's structure is valid so it must be
    ///        validated using e.g. `BTCUtils.validateVout` function before
    ///        it is passed here
    /// @return walletPubKeyHash 20-byte wallet public key hash.
    /// @return value 8-byte sweep transaction output value.
    function processSweepTxOutput(bytes memory sweepTxOutputVector)
        internal
        pure
        returns (bytes20 walletPubKeyHash, uint64 value)
    {
        // To determine the total number of sweep transaction outputs, we need to
        // parse the compactSize uint (VarInt) the output vector is prepended by.
        // That compactSize uint encodes the number of vector elements using the
        // format presented in:
        // https://developer.bitcoin.org/reference/transactions.html#compactsize-unsigned-integers
        // We don't need asserting the compactSize uint is parseable since it
        // was already checked during `validateVout` validation.
        // See `BitcoinTx.outputVector` docs for more details.
        (, uint256 outputsCount) = sweepTxOutputVector.parseVarInt();
        require(
            outputsCount == 1,
            "Sweep transaction must have a single output"
        );

        bytes memory output = sweepTxOutputVector.extractOutputAtIndex(0);
        value = output.extractValue();
        bytes memory walletPubKeyHashBytes = output.extractHash();
        // The sweep transaction output should always be P2PKH or P2WPKH.
        // In both cases, the wallet public key hash should be 20 bytes length.
        require(
            walletPubKeyHashBytes.length == 20,
            "Wallet public key hash should have 20 bytes"
        );
        /* solhint-disable-next-line no-inline-assembly */
        assembly {
            walletPubKeyHash := mload(add(walletPubKeyHashBytes, 32))
        }

        return (walletPubKeyHash, value);
    }

    /// @notice Processes the Bitcoin sweep transaction input vector. It
    ///         extracts each input and tries to obtain associated deposit or
    ///         main UTXO data, depending on the input type. Reverts
    ///         if one of the inputs cannot be recognized as a pointer to a
    ///         revealed deposit or expected main UTXO.
    ///         This function also marks each processed deposit as swept.
    /// @param sweepTxInputVector Bitcoin sweep transaction input vector.
    ///        This function assumes vector's structure is valid so it must be
    ///        validated using e.g. `BTCUtils.validateVin` function before
    ///        it is passed here
    /// @param mainUtxo Data of the wallet's main UTXO. If no main UTXO
    ///        exists for the given the wallet, this parameter's fields should
    ///        be zeroed to bypass the main UTXO validation
    /// @return info Outcomes of the processing.
    function processSweepTxInputs(
        bytes memory sweepTxInputVector,
        BitcoinTx.UTXO memory mainUtxo
    ) internal returns (SweepTxInputsInfo memory info) {
        // If the passed `mainUtxo` parameter's values are zeroed, the main UTXO
        // for the given wallet doesn't exist and it is not expected to be
        // included in the sweep transaction input vector.
        bool mainUtxoExpected = mainUtxo.txHash != bytes32(0);
        bool mainUtxoFound = false;

        // Determining the total number of sweep transaction inputs in the same
        // way as for number of outputs. See `BitcoinTx.inputVector` docs for
        // more details.
        (
            uint256 inputsCompactSizeUintLength,
            uint256 inputsCount
        ) = sweepTxInputVector.parseVarInt();

        // To determine the first input starting index, we must jump over
        // the compactSize uint which prepends the input vector. One byte
        // must be added because `BtcUtils.parseVarInt` does not include
        // compactSize uint tag in the returned length.
        //
        // For >= 0 && <= 252, `BTCUtils.determineVarIntDataLengthAt`
        // returns `0`, so we jump over one byte of compactSize uint.
        //
        // For >= 253 && <= 0xffff there is `0xfd` tag,
        // `BTCUtils.determineVarIntDataLengthAt` returns `2` (no
        // tag byte included) so we need to jump over 1+2 bytes of
        // compactSize uint.
        //
        // Please refer `BTCUtils` library and compactSize uint
        // docs in `BitcoinTx` library for more details.
        uint256 inputStartingIndex = 1 + inputsCompactSizeUintLength;

        // Determine the swept deposits count. If main UTXO is NOT expected,
        // all inputs should be deposits. If main UTXO is expected, one input
        // should point to that main UTXO.
        info.depositors = new address[](
            !mainUtxoExpected ? inputsCount : inputsCount - 1
        );
        info.depositedAmounts = new uint256[](info.depositors.length);
        info.treasuryFees = new uint256[](info.depositors.length);

        // Initialize helper variables.
        uint256 processedDepositsCount = 0;

        // Inputs processing loop.
        for (uint256 i = 0; i < inputsCount; i++) {
            (
                bytes32 outpointTxHash,
                uint32 outpointIndex,
                uint256 inputLength
            ) = parseTxInputAt(sweepTxInputVector, inputStartingIndex);

            DepositRequest storage deposit = deposits[
                uint256(
                    keccak256(abi.encodePacked(outpointTxHash, outpointIndex))
                )
            ];

            if (deposit.revealedAt != 0) {
                // If we entered here, that means the input was identified as
                // a revealed deposit.
                require(deposit.sweptAt == 0, "Deposit already swept");

                if (processedDepositsCount == info.depositors.length) {
                    // If this condition is true, that means a deposit input
                    // took place of an expected main UTXO input.
                    // In other words, there is no expected main UTXO
                    // input and all inputs come from valid, revealed deposits.
                    revert(
                        "Expected main UTXO not present in sweep transaction inputs"
                    );
                }

                /* solhint-disable-next-line not-rely-on-time */
                deposit.sweptAt = uint32(block.timestamp);

                info.depositors[processedDepositsCount] = deposit.depositor;
                info.depositedAmounts[processedDepositsCount] = deposit.amount;
                info.inputsTotalValue += info.depositedAmounts[
                    processedDepositsCount
                ];
                info.treasuryFees[processedDepositsCount] = deposit.treasuryFee;

                processedDepositsCount++;
            } else if (
                mainUtxoExpected != mainUtxoFound &&
                mainUtxo.txHash == outpointTxHash
            ) {
                // If we entered here, that means the input was identified as
                // the expected main UTXO.
                info.inputsTotalValue += mainUtxo.txOutputValue;
                mainUtxoFound = true;
            } else {
                revert("Unknown input type");
            }

            // Make the `inputStartingIndex` pointing to the next input by
            // increasing it by current input's length.
            inputStartingIndex += inputLength;
        }

        // Construction of the input processing loop guarantees that:
        // `processedDepositsCount == info.depositors.length == info.depositedAmounts.length`
        // is always true at this point. We just use the first variable
        // to assert the total count of swept deposit is bigger than zero.
        require(
            processedDepositsCount > 0,
            "Sweep transaction must process at least one deposit"
        );

        // Assert the main UTXO was used as one of current sweep's inputs if
        // it was actually expected.
        require(
            mainUtxoExpected == mainUtxoFound,
            "Expected main UTXO not present in sweep transaction inputs"
        );

        return info;
    }

    /// @notice Parses a Bitcoin transaction input starting at the given index.
    /// @param inputVector Bitcoin transaction input vector
    /// @param inputStartingIndex Index the given input starts at
    /// @return outpointTxHash 32-byte hash of the Bitcoin transaction which is
    ///         pointed in the given input's outpoint.
    /// @return outpointIndex 4-byte index of the Bitcoin transaction output
    ///         which is pointed in the given input's outpoint.
    /// @return inputLength Byte length of the given input.
    /// @dev This function assumes vector's structure is valid so it must be
    ///      validated using e.g. `BTCUtils.validateVin` function before it
    ///      is passed here.
    function parseTxInputAt(
        bytes memory inputVector,
        uint256 inputStartingIndex
    )
        internal
        pure
        returns (
            bytes32 outpointTxHash,
            uint32 outpointIndex,
            uint256 inputLength
        )
    {
        outpointTxHash = inputVector.extractInputTxIdLeAt(inputStartingIndex);

        outpointIndex = BTCUtils.reverseUint32(
            uint32(inputVector.extractTxIndexLeAt(inputStartingIndex))
        );

        inputLength = inputVector.determineInputLengthAt(inputStartingIndex);

        return (outpointTxHash, outpointIndex, inputLength);
    }

    /// @notice Determines the distribution of the sweep transaction fee
    ///         over swept deposits.
    /// @param sweepTxInputsTotalValue Total value of all sweep transaction inputs.
    /// @param sweepTxOutputValue Value of the sweep transaction output.
    /// @param depositsCount Count of the deposits swept by the sweep transaction.
    /// @return depositTxFee Transaction fee per deposit determined by evenly
    ///         spreading the divisible part of the sweep transaction fee
    ///         over all deposits.
    /// @return depositTxFeeRemainder The indivisible part of the sweep
    ///         transaction fee than cannot be distributed over all deposits.
    /// @dev It is up to the caller to decide how the remainder should be
    ///      counted in. This function only computes its value.
    function sweepTxFeeDistribution(
        uint256 sweepTxInputsTotalValue,
        uint256 sweepTxOutputValue,
        uint256 depositsCount
    )
        internal
        pure
        returns (uint256 depositTxFee, uint256 depositTxFeeRemainder)
    {
        // The sweep transaction fee is just the difference between inputs
        // amounts sum and the output amount.
        uint256 sweepTxFee = sweepTxInputsTotalValue - sweepTxOutputValue;
        // Compute the indivisible remainder that remains after dividing the
        // sweep transaction fee over all deposits evenly.
        depositTxFeeRemainder = sweepTxFee % depositsCount;
        // Compute the transaction fee per deposit by dividing the sweep
        // transaction fee (reduced by the remainder) by the number of deposits.
        depositTxFee = (sweepTxFee - depositTxFeeRemainder) / depositsCount;

        return (depositTxFee, depositTxFeeRemainder);
    }

    /// @notice Requests redemption of the given amount from the specified
    ///         wallet to the redeemer Bitcoin output script.
    /// @param walletPubKeyHash The 20-byte wallet public key hash (computed
    ///        using Bitcoin HASH160 over the compressed ECDSA public key)
    /// @param mainUtxo Data of the wallet's main UTXO, as currently known on
    ///        the Ethereum chain
    /// @param redeemerOutputScript The redeemer's length-prefixed output
    ///        script (P2PKH, P2WPKH, P2SH or P2WSH) that will be used to lock
    ///        redeemed BTC
    /// @param amount Requested amount in satoshi. This is also the TBTC amount
    ///        that is taken from redeemer's balance in the Bank upon request.
    ///        Once the request is handled, the actual amount of BTC locked
    ///        on the redeemer output script will be always lower than this value
    ///        since the treasury and Bitcoin transaction fees must be incurred.
    ///        The minimal amount satisfying the request can be computed as:
    ///        `amount - (amount / redemptionTreasuryFeeDivisor) - redemptionTxMaxFee`.
    ///        Fees values are taken at the moment of request creation.
    /// @dev Requirements:
    ///      - Wallet behind `walletPubKeyHash` must be live
    ///      - `mainUtxo` components must point to the recent main UTXO
    ///        of the given wallet, as currently known on the Ethereum chain.
    ///      - `redeemerOutputScript` must be a proper Bitcoin script
    ///      - `redeemerOutputScript` cannot have wallet PKH as payload
    ///      - `amount` must be above or equal the `redemptionDustThreshold`
    ///      - Given `walletPubKeyHash` and `redeemerOutputScript` pair can be
    ///        used for only one pending request at the same time
    ///      - Wallet must have enough Bitcoin balance to proceed the request
    ///      - Redeemer must make an allowance in the Bank that the Bridge
    ///        contract can spend the given `amount`.
    function requestRedemption(
        bytes20 walletPubKeyHash,
        BitcoinTx.UTXO calldata mainUtxo,
        bytes calldata redeemerOutputScript,
        uint64 amount
    ) external {
        Wallets.Wallet storage wallet = wallets.registeredWallets[
            walletPubKeyHash
        ];

        require(
            wallet.state == Wallets.WalletState.Live,
            "Wallet must be in Live state"
        );

        bytes32 mainUtxoHash = wallet.mainUtxoHash;
        require(
            mainUtxoHash != bytes32(0),
            "No main UTXO for the given wallet"
        );
        require(
            keccak256(
                abi.encodePacked(
                    mainUtxo.txHash,
                    mainUtxo.txOutputIndex,
                    mainUtxo.txOutputValue
                )
            ) == mainUtxoHash,
            "Invalid main UTXO data"
        );

        // TODO: Confirm if `walletPubKeyHash` should be validated by checking
        //       if it is the oldest one who can handle the request. This will
        //       be suggested by the dApp but may not be respected by users who
        //       interact directly with the contract. Do we need to enforce it
        //       here? One option is not to enforce it, to save on gas, but if
        //       we see this rule is not respected, upgrade Bridge contract to
        //       require it.

        // Validate if redeemer output script is a correct standard type
        // (P2PKH, P2WPKH, P2SH or P2WSH). This is done by building a stub
        // output with 0 as value and using `BTCUtils.extractHash` on it. Such
        // a function extracts the payload properly only from standard outputs
        // so if it succeeds, we have a guarantee the redeemer output script
        // is proper. Worth to note `extractHash` ignores the value at all
        // so this is why we can use 0 safely. This way of validation is the
        // same as in tBTC v1.
        bytes memory redeemerOutputScriptPayload = abi
            .encodePacked(bytes8(0), redeemerOutputScript)
            .extractHash();
        require(
            redeemerOutputScriptPayload.length > 0,
            "Redeemer output script must be a standard type"
        );
        // Check if the redeemer output script payload does not point to the
        // wallet public key hash.
        require(
            keccak256(abi.encodePacked(walletPubKeyHash)) !=
                keccak256(redeemerOutputScriptPayload),
            "Redeemer output script must not point to the wallet PKH"
        );

        require(
            amount >= redemptionDustThreshold,
            "Redemption amount too small"
        );

        // The redemption key is built on top of the wallet public key hash
        // and redeemer output script pair. That means there can be only one
        // request asking for redemption from the given wallet to the given
        // BTC script at the same time.
        uint256 redemptionKey = uint256(
            keccak256(abi.encodePacked(walletPubKeyHash, redeemerOutputScript))
        );

        // Check if given redemption key is not used by a pending redemption.
        // There is no need to check for existence in `timedOutRedemptions`
        // since the wallet's state is changed to other than Live after
        // first time out is reported so making new requests is not possible.
        // slither-disable-next-line incorrect-equality
        require(
            pendingRedemptions[redemptionKey].requestedAt == 0,
            "There is a pending redemption request from this wallet to the same address"
        );

        // No need to check whether `amount - treasuryFee - txMaxFee > 0`
        // since the `redemptionDustThreshold` should force that condition
        // to be always true.
        uint64 treasuryFee = redemptionTreasuryFeeDivisor > 0
            ? amount / redemptionTreasuryFeeDivisor
            : 0;
        uint64 txMaxFee = redemptionTxMaxFee;

        // The main wallet UTXO's value doesn't include all pending redemptions.
        // To determine if the requested redemption can be performed by the
        // wallet we need to subtract the total value of all pending redemptions
        // from that wallet's main UTXO value. Given that the treasury fee is
        // not redeemed from the wallet, we are subtracting it.
        wallet.pendingRedemptionsValue += amount - treasuryFee;
        require(
            mainUtxo.txOutputValue >= wallet.pendingRedemptionsValue,
            "Insufficient wallet funds"
        );

        pendingRedemptions[redemptionKey] = RedemptionRequest(
            msg.sender,
            amount,
            treasuryFee,
            txMaxFee,
            /* solhint-disable-next-line not-rely-on-time */
            uint32(block.timestamp)
        );

        emit RedemptionRequested(
            walletPubKeyHash,
            redeemerOutputScript,
            msg.sender,
            amount,
            treasuryFee,
            txMaxFee
        );

        bank.transferBalanceFrom(msg.sender, address(this), amount);
    }

    /// @notice Used by the wallet to prove the BTC redemption transaction
    ///         and to make the necessary bookkeeping. Redemption is only
    ///         accepted if it satisfies SPV proof.
    ///
    ///         The function is performing Bank balance updates by burning
    ///         the total redeemed Bitcoin amount from Bridge balance and
    ///         transferring the treasury fee sum to the treasury address.
    ///
    ///         It is possible to prove the given redemption only one time.
    /// @param redemptionTx Bitcoin redemption transaction data
    /// @param redemptionProof Bitcoin redemption proof data
    /// @param mainUtxo Data of the wallet's main UTXO, as currently known on
    ///        the Ethereum chain
    /// @param walletPubKeyHash 20-byte public key hash (computed using Bitcoin
    ///        HASH160 over the compressed ECDSA public key) of the wallet which
    ///        performed the redemption transaction
    /// @dev Requirements:
    ///      - `redemptionTx` components must match the expected structure. See
    ///        `BitcoinTx.Info` docs for reference. Their values must exactly
    ///        correspond to appropriate Bitcoin transaction fields to produce
    ///        a provable transaction hash.
    ///      - The `redemptionTx` should represent a Bitcoin transaction with
    ///        exactly 1 input that refers to the wallet's main UTXO. That
    ///        transaction should have 1..n outputs handling existing pending
    ///        redemption requests or pointing to reported timed out requests.
    ///        There can be also 1 optional output representing the
    ///        change and pointing back to the 20-byte wallet public key hash.
    ///        The change should be always present if the redeemed value sum
    ///        is lower than the total wallet's BTC balance.
    ///      - `redemptionProof` components must match the expected structure.
    ///        See `BitcoinTx.Proof` docs for reference. The `bitcoinHeaders`
    ///        field must contain a valid number of block headers, not less
    ///        than the `txProofDifficultyFactor` contract constant.
    ///      - `mainUtxo` components must point to the recent main UTXO
    ///        of the given wallet, as currently known on the Ethereum chain.
    ///        Additionally, the recent main UTXO on Ethereum must be set.
    ///      - `walletPubKeyHash` must be connected with the main UTXO used
    ///        as transaction single input.
    ///      Other remarks:
    ///      - Putting the change output as the first transaction output can
    ///        save some gas because the output processing loop begins each
    ///        iteration by checking whether the given output is the change
    ///        thus uses some gas for making the comparison. Once the change
    ///        is identified, that check is omitted in further iterations.
    function submitRedemptionProof(
        BitcoinTx.Info calldata redemptionTx,
        BitcoinTx.Proof calldata redemptionProof,
        BitcoinTx.UTXO calldata mainUtxo,
        bytes20 walletPubKeyHash
    ) external {
        // TODO: Just as for `submitSweepProof`, fail early if the function
        //       call gets frontrunned. See discussion:
        //       https://github.com/keep-network/tbtc-v2/pull/106#discussion_r801745204

        // The actual transaction proof is performed here. After that point, we
        // can assume the transaction happened on Bitcoin chain and has
        // a sufficient number of confirmations as determined by
        // `txProofDifficultyFactor` constant.
        bytes32 redemptionTxHash = BitcoinTx.validateProof(
            redemptionTx,
            redemptionProof,
            proofDifficultyContext()
        );

        // Perform validation of the redemption transaction input. Specifically,
        // check if it refers to the expected wallet's main UTXO.
        validateRedemptionTxInput(
            redemptionTx.inputVector,
            mainUtxo,
            walletPubKeyHash
        );

        Wallets.Wallet storage wallet = wallets.registeredWallets[
            walletPubKeyHash
        ];

        Wallets.WalletState walletState = wallet.state;
        require(
            walletState == Wallets.WalletState.Live ||
                walletState == Wallets.WalletState.MovingFunds,
            "Wallet must be in Live or MovingFuds state"
        );

        // Process redemption transaction outputs to extract some info required
        // for further processing.
        RedemptionTxOutputsInfo memory outputsInfo = processRedemptionTxOutputs(
            redemptionTx.outputVector,
            walletPubKeyHash
        );

        if (outputsInfo.changeValue > 0) {
            // If the change value is grater than zero, it means the change
            // output exists and can be used as new wallet's main UTXO.
            wallet.mainUtxoHash = keccak256(
                abi.encodePacked(
                    redemptionTxHash,
                    outputsInfo.changeIndex,
                    outputsInfo.changeValue
                )
            );
        } else {
            // If the change value is zero, it means the change output doesn't
            // exists and no funds left on the wallet. Delete the main UTXO
            // for that wallet to represent that state in a proper way.
            delete wallet.mainUtxoHash;
        }

        wallet.pendingRedemptionsValue -= outputsInfo.totalBurnableValue;

        emit RedemptionsCompleted(walletPubKeyHash, redemptionTxHash);

        bank.decreaseBalance(outputsInfo.totalBurnableValue);
        bank.transferBalance(treasury, outputsInfo.totalTreasuryFee);
    }

    /// @notice Validates whether the redemption Bitcoin transaction input
    ///         vector contains a single input referring to the wallet's main
    ///         UTXO. Reverts in case the validation fails.
    /// @param redemptionTxInputVector Bitcoin redemption transaction input
    ///        vector. This function assumes vector's structure is valid so it
    ///        must be validated using e.g. `BTCUtils.validateVin` function
    ///        before it is passed here
    /// @param mainUtxo Data of the wallet's main UTXO, as currently known on
    ///        the Ethereum chain.
    /// @param walletPubKeyHash 20-byte public key hash (computed using Bitcoin
    //         HASH160 over the compressed ECDSA public key) of the wallet which
    ///        performed the redemption transaction.
    function validateRedemptionTxInput(
        bytes memory redemptionTxInputVector,
        BitcoinTx.UTXO calldata mainUtxo,
        bytes20 walletPubKeyHash
    ) internal view {
        // Assert that main UTXO for passed wallet exists in storage.
        bytes32 mainUtxoHash = wallets
            .registeredWallets[walletPubKeyHash]
            .mainUtxoHash;
        require(mainUtxoHash != bytes32(0), "No main UTXO for given wallet");

        // Assert that passed main UTXO parameter is the same as in storage and
        // can be used for further processing.
        require(
            keccak256(
                abi.encodePacked(
                    mainUtxo.txHash,
                    mainUtxo.txOutputIndex,
                    mainUtxo.txOutputValue
                )
            ) == mainUtxoHash,
            "Invalid main UTXO data"
        );

        // Assert that the single redemption transaction input actually
        // refers to the wallet's main UTXO.
        (
            bytes32 redemptionTxOutpointTxHash,
            uint32 redemptionTxOutpointIndex
        ) = processRedemptionTxInput(redemptionTxInputVector);
        require(
            mainUtxo.txHash == redemptionTxOutpointTxHash &&
                mainUtxo.txOutputIndex == redemptionTxOutpointIndex,
            "Redemption transaction input must point to the wallet's main UTXO"
        );
    }

    /// @notice Processes the Bitcoin redemption transaction input vector. It
    ///         extracts the single input then the transaction hash and output
    ///         index from its outpoint.
    /// @param redemptionTxInputVector Bitcoin redemption transaction input
    ///        vector. This function assumes vector's structure is valid so it
    ///        must be validated using e.g. `BTCUtils.validateVin` function
    ///        before it is passed here
    /// @return outpointTxHash 32-byte hash of the Bitcoin transaction which is
    ///         pointed in the input's outpoint.
    /// @return outpointIndex 4-byte index of the Bitcoin transaction output
    ///         which is pointed in the input's outpoint.
    function processRedemptionTxInput(bytes memory redemptionTxInputVector)
        internal
        pure
        returns (bytes32 outpointTxHash, uint32 outpointIndex)
    {
        // To determine the total number of redemption transaction inputs,
        // we need to parse the compactSize uint (VarInt) the input vector is
        // prepended by. That compactSize uint encodes the number of vector
        // elements using the format presented in:
        // https://developer.bitcoin.org/reference/transactions.html#compactsize-unsigned-integers
        // We don't need asserting the compactSize uint is parseable since it
        // was already checked during `validateVin` validation.
        // See `BitcoinTx.inputVector` docs for more details.
        (, uint256 inputsCount) = redemptionTxInputVector.parseVarInt();
        require(
            inputsCount == 1,
            "Redemption transaction must have a single input"
        );

        bytes memory input = redemptionTxInputVector.extractInputAtIndex(0);

        outpointTxHash = input.extractInputTxIdLE();

        outpointIndex = BTCUtils.reverseUint32(
            uint32(input.extractTxIndexLE())
        );

        // There is only one input in the transaction. Input has an outpoint
        // field that is a reference to the transaction being spent (see
        // `BitcoinTx` docs). The outpoint contains the hash of the transaction
        // to spend (`outpointTxHash`) and the index of the specific output
        // from that transaction (`outpointIndex`).
        return (outpointTxHash, outpointIndex);
    }

    /// @notice Processes the Bitcoin redemption transaction output vector.
    ///         It extracts each output and tries to identify it as a pending
    ///         redemption request, reported timed out request, or change.
    ///         Reverts if one of the outputs cannot be recognized properly.
    ///         This function also marks each request as processed by removing
    ///         them from `pendingRedemptions` mapping.
    /// @param redemptionTxOutputVector Bitcoin redemption transaction output
    ///        vector. This function assumes vector's structure is valid so it
    ///        must be validated using e.g. `BTCUtils.validateVout` function
    ///        before it is passed here
    /// @param walletPubKeyHash 20-byte public key hash (computed using Bitcoin
    //         HASH160 over the compressed ECDSA public key) of the wallet which
    ///        performed the redemption transaction.
    /// @return info Outcomes of the processing.
    function processRedemptionTxOutputs(
        bytes memory redemptionTxOutputVector,
        bytes20 walletPubKeyHash
    ) internal returns (RedemptionTxOutputsInfo memory info) {
        // Determining the total number of redemption transaction outputs in
        // the same way as for number of inputs. See `BitcoinTx.outputVector`
        // docs for more details.
        (
            uint256 outputsCompactSizeUintLength,
            uint256 outputsCount
        ) = redemptionTxOutputVector.parseVarInt();

        // To determine the first output starting index, we must jump over
        // the compactSize uint which prepends the output vector. One byte
        // must be added because `BtcUtils.parseVarInt` does not include
        // compactSize uint tag in the returned length.
        //
        // For >= 0 && <= 252, `BTCUtils.determineVarIntDataLengthAt`
        // returns `0`, so we jump over one byte of compactSize uint.
        //
        // For >= 253 && <= 0xffff there is `0xfd` tag,
        // `BTCUtils.determineVarIntDataLengthAt` returns `2` (no
        // tag byte included) so we need to jump over 1+2 bytes of
        // compactSize uint.
        //
        // Please refer `BTCUtils` library and compactSize uint
        // docs in `BitcoinTx` library for more details.
        uint256 outputStartingIndex = 1 + outputsCompactSizeUintLength;

        // Calculate the keccak256 for two possible wallet's P2PKH or P2WPKH
        // scripts that can be used to lock the change. This is done upfront to
        // save on gas. Both scripts have a strict format defined by Bitcoin.
        //
        // The P2PKH script has format <0x1976a914> <20-byte PKH> <0x88ac>.
        bytes32 walletP2PKHScriptKeccak = keccak256(
            abi.encodePacked(hex"1976a914", walletPubKeyHash, hex"88ac")
        );
        // The P2WPKH script has format <0x160014> <20-byte PKH>.
        bytes32 walletP2WPKHScriptKeccak = keccak256(
            abi.encodePacked(hex"160014", walletPubKeyHash)
        );

        // Helper variable that counts the number of processed redemption
        // outputs. Redemptions can be either pending or reported as timed out.
        // TODO: Revisit the approach with redemptions count according to
        //       https://github.com/keep-network/tbtc-v2/pull/128#discussion_r808237765
        uint256 processedRedemptionsCount = 0;

        // Outputs processing loop.
        for (uint256 i = 0; i < outputsCount; i++) {
            // TODO: Check if we can optimize gas costs by adding
            //       `extractValueAt` and `extractHashAt` in `bitcoin-spv-sol`
            //       in order to avoid allocating bytes in memory.
            uint256 outputLength = redemptionTxOutputVector
                .determineOutputLengthAt(outputStartingIndex);
            bytes memory output = redemptionTxOutputVector.slice(
                outputStartingIndex,
                outputLength
            );

            // Extract the value from given output.
            uint64 outputValue = output.extractValue();
            // The output consists of an 8-byte value and a variable length
            // script. To extract that script we slice the output staring from
            // 9th byte until the end.
            bytes memory outputScript = output.slice(8, output.length - 8);

            if (
                info.changeValue == 0 &&
                (keccak256(outputScript) == walletP2PKHScriptKeccak ||
                    keccak256(outputScript) == walletP2WPKHScriptKeccak) &&
                outputValue > 0
            ) {
                // If we entered here, that means the change output with a
                // proper non-zero value was found.
                info.changeIndex = uint32(i);
                info.changeValue = outputValue;
            } else {
                // If we entered here, that the means the given output is
                // supposed to represent a redemption. Build the redemption key
                // to perform that check.
                uint256 redemptionKey = uint256(
                    keccak256(abi.encodePacked(walletPubKeyHash, outputScript))
                );

                if (pendingRedemptions[redemptionKey].requestedAt != 0) {
                    // If we entered here, that means the output was identified
                    // as a pending redemption request.
                    RedemptionRequest storage request = pendingRedemptions[
                        redemptionKey
                    ];
                    // Compute the request's redeemable amount as the requested
                    // amount reduced by the treasury fee. The request's
                    // minimal amount is then the redeemable amount reduced by
                    // the maximum transaction fee.
                    uint64 redeemableAmount = request.requestedAmount -
                        request.treasuryFee;
                    // Output value must fit between the request's redeemable
                    // and minimal amounts to be deemed valid.
                    require(
                        redeemableAmount - request.txMaxFee <= outputValue &&
                            outputValue <= redeemableAmount,
                        "Output value is not within the acceptable range of the pending request"
                    );
                    // Add the redeemable amount to the total burnable value
                    // the Bridge will use to decrease its balance in the Bank.
                    info.totalBurnableValue += redeemableAmount;
                    // Add the request's treasury fee to the total treasury fee
                    // value the Bridge will transfer to the treasury.
                    info.totalTreasuryFee += request.treasuryFee;
                    // Request was properly handled so remove its redemption
                    // key from the mapping to make it reusable for further
                    // requests.
                    delete pendingRedemptions[redemptionKey];

                    processedRedemptionsCount++;
                } else {
                    // If we entered here, the output is not a redemption
                    // request but there is still a chance the given output is
                    // related to a reported timed out redemption request.
                    // If so, check if the output value matches the request
                    // amount to confirm this is an overdue request fulfillment
                    // then bypass this output and process the subsequent
                    // ones. That also means the wallet was already punished
                    // for the inactivity. Otherwise, just revert.
                    RedemptionRequest storage request = timedOutRedemptions[
                        redemptionKey
                    ];

                    require(
                        request.requestedAt != 0,
                        "Output is a non-requested redemption"
                    );

                    uint64 redeemableAmount = request.requestedAmount -
                        request.treasuryFee;

                    require(
                        redeemableAmount - request.txMaxFee <= outputValue &&
                            outputValue <= redeemableAmount,
                        "Output value is not within the acceptable range of the timed out request"
                    );

                    processedRedemptionsCount++;
                }
            }

            // Make the `outputStartingIndex` pointing to the next output by
            // increasing it by current output's length.
            outputStartingIndex += outputLength;
        }

        // Protect against the cases when there is only a single change output
        // referring back to the wallet PKH and just burning main UTXO value
        // for transaction fees.
        require(
            processedRedemptionsCount > 0,
            "Redemption transaction must process at least one redemption"
        );

        return info;
    }

    // TODO: Function `notifyRedemptionTimeout. That function must:
    //       1. Take a the `walletPubKey` and `redeemerOutputScript` as params.
    //       2. Build the redemption key using those params.
    //       3. Use the redemption key and take the request from
    //          `pendingRedemptions` mapping.
    //       4. If request doesn't exist in mapping - revert.
    //       5. If request exits, and is timed out - remove the redemption key
    //          from `pendingRedemptions` and put it to `timedOutRedemptions`
    //          by copying the entire `RedemptionRequest` struct there. No need
    //          to check if `timedOutRedemptions` mapping already contains
    //          that key because `requestRedemption` blocks requests targeting
    //          non-live wallets. Because `notifyRedemptionTimeout` changes
    //          wallet state after first call (point 9), there is no possibility
    //          that the given redemption key could be reported as timed out
    //          multiple times. At the same time, if the given redemption key
    //          was already marked as fraudulent due to an amount-related fraud,
    //          it will not be possible to report a time out on it since it
    //          won't be present in `pendingRedemptions` mapping.
    //       6. Return the `requestedAmount` to the `redeemer`.
    //       7. Reduce the `pendingRedemptionsValue` (`wallets` mapping) for
    //          given wallet by request's redeemable amount computed as
    //          `requestedAmount - treasuryFee`.
    //       8. Call `wallets.notifyWalletActionTimedOut` to propagate timeout
    //          consequences to the wallet.
}<|MERGE_RESOLUTION|>--- conflicted
+++ resolved
@@ -382,12 +382,8 @@
         // TODO: Revisit initial values.
         wallets.init(_ecdsaWalletRegistry);
         wallets.setCreationPeriod(1 weeks);
-<<<<<<< HEAD
-        wallets.setBtcBalanceRange(1 * 1e8, 10 * 1e8); // 1 BTC - 10 BTC
+        wallets.setBtcBalanceRange(1 * 1e8, 10 * 1e8); // [1 BTC, 10 BTC]
         wallets.setMaxAge(8 weeks);
-=======
-        wallets.setBtcBalanceRange(1 * 1e8, 10 * 1e8); // [1 BTC, 10 BTC]
->>>>>>> ef45643f
     }
 
     /// @notice Updates parameters used by the `Wallets` library.
