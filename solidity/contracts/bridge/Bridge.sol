--- conflicted
+++ resolved
@@ -62,11 +62,7 @@
 /// TODO: Revisit all events and look which parameters should be indexed.
 /// TODO: Align the convention around `param` and `dev` endings. They should
 ///       not have a punctuation mark.
-<<<<<<< HEAD
-contract Bridge is Governable, EcdsaWalletOwner, IBridge {
-=======
-contract Bridge is Governable, EcdsaWalletOwner, Initializable {
->>>>>>> 00076d66
+contract Bridge is IBridge, Governable, EcdsaWalletOwner, Initializable {
     using BridgeState for BridgeState.Storage;
     using Deposit for BridgeState.Storage;
     using DepositSweep for BridgeState.Storage;
