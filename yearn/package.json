{
  "name": "@keep-network/tbtc-v2-yearn",
  "license": "MIT",
  "scripts": {
    "build": "hardhat compile",
    "deploy": "hardhat deploy --export export.json",
    "lint": "npm run lint:js && npm run lint:sol",
    "lint:fix:js": "eslint . --fix",
    "lint:fix:sol": "solhint 'contracts/**/*.sol' --fix && prettier --write '**/*.sol'",
    "lint:js": "eslint . ",
    "lint:sol": "solhint 'contracts/**/*.sol' && prettier --check '**/*.sol'",
    "size-contracts": "hardhat compile && hardhat size-contracts",
    "test": "hardhat test",
    "test:system": "NODE_ENV=system-test hardhat test ./test/system/*.test.js"
  },
  "dependencies": {
    "@keep-network/yearn-vaults": "github:keep-network/yearn-vaults.git#5f1e829",
    "@openzeppelin/contracts": "3.4.0"
  },
  "devDependencies": {
    "@keep-network/hardhat-helpers": "github:keep-network/hardhat-helpers#v0.1.0",
    "@keep-network/hardhat-local-networks-config": "^0.1.0-pre.0",
    "@nomiclabs/hardhat-ethers": "^2.0.2",
    "@nomiclabs/hardhat-waffle": "^2.0.1",
    "chai": "^4.3.4",
    "eslint": "^7.27.0",
    "eslint-config-keep": "github:keep-network/eslint-config-keep#0.3.0",
    "ethereum-waffle": "^3.3.0",
    "ethers": "^5.3.0",
    "hardhat": "^2.3.0",
    "hardhat-contract-sizer": "^2.0.3",
    "hardhat-deploy": "^0.8.11",
    "hardhat-gas-reporter": "^1.0.4",
    "prettier": "^2.3.0",
    "prettier-plugin-solidity": "^1.0.0-beta.11 ",
    "solhint": "^3.3.6",
    "solhint-config-keep": "github:keep-network/solhint-config-keep",
    "ts-node": "^10.1.0",
    "typescript": "^4.3.5"
  },
<<<<<<< HEAD
  "engines": {
    "node": ">= 14.0.0"
=======
  "license": "MIT",
  "name": "@keep-network/tbtc-v2-yearn",
  "scripts": {
    "build": "hardhat compile",
    "format": "npm run lint && prettier --check .",
    "format:fix": "npm run lint:fix && prettier --write .",
    "lint": "npm run lint:js && npm run lint:sol",
    "lint:js": "eslint .",
    "lint:sol": "solhint 'contracts/**/*.sol'",
    "lint:fix": "npm run lint:fix:js && npm run lint:fix:sol",
    "lint:fix:js": "eslint . --fix",
    "lint:fix:sol": "solhint 'contracts/**/*.sol' --fix",
    "size-contracts": "hardhat compile && hardhat size-contracts",
    "test": "hardhat test",
    "test:system": "NODE_ENV=system-test hardhat test ./test/system/*.test.js"
>>>>>>> 2ccb3249
  }
}<|MERGE_RESOLUTION|>--- conflicted
+++ resolved
@@ -4,11 +4,14 @@
   "scripts": {
     "build": "hardhat compile",
     "deploy": "hardhat deploy --export export.json",
+    "format": "npm run lint && prettier --check .",
+    "format:fix": "npm run lint:fix && prettier --write .",
     "lint": "npm run lint:js && npm run lint:sol",
+    "lint:js": "eslint .",
+    "lint:sol": "solhint 'contracts/**/*.sol'",
+    "lint:fix": "npm run lint:fix:js && npm run lint:fix:sol",
     "lint:fix:js": "eslint . --fix",
-    "lint:fix:sol": "solhint 'contracts/**/*.sol' --fix && prettier --write '**/*.sol'",
-    "lint:js": "eslint . ",
-    "lint:sol": "solhint 'contracts/**/*.sol' && prettier --check '**/*.sol'",
+    "lint:fix:sol": "solhint 'contracts/**/*.sol' --fix",
     "size-contracts": "hardhat compile && hardhat size-contracts",
     "test": "hardhat test",
     "test:system": "NODE_ENV=system-test hardhat test ./test/system/*.test.js"
@@ -38,25 +41,7 @@
     "ts-node": "^10.1.0",
     "typescript": "^4.3.5"
   },
-<<<<<<< HEAD
   "engines": {
     "node": ">= 14.0.0"
-=======
-  "license": "MIT",
-  "name": "@keep-network/tbtc-v2-yearn",
-  "scripts": {
-    "build": "hardhat compile",
-    "format": "npm run lint && prettier --check .",
-    "format:fix": "npm run lint:fix && prettier --write .",
-    "lint": "npm run lint:js && npm run lint:sol",
-    "lint:js": "eslint .",
-    "lint:sol": "solhint 'contracts/**/*.sol'",
-    "lint:fix": "npm run lint:fix:js && npm run lint:fix:sol",
-    "lint:fix:js": "eslint . --fix",
-    "lint:fix:sol": "solhint 'contracts/**/*.sol' --fix",
-    "size-contracts": "hardhat compile && hardhat size-contracts",
-    "test": "hardhat test",
-    "test:system": "NODE_ENV=system-test hardhat test ./test/system/*.test.js"
->>>>>>> 2ccb3249
   }
 }